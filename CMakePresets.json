{
  "version": 3,
  "cmakeMinimumRequired": {
    "major": 3,
    "minor": 18
  },
  "configurePresets": [
    {
      "name": "release",
      "displayName": "Release Build",
      "description": "Base preset for release builds",
      "binaryDir": "${sourceDir}/build/release",
      "cacheVariables": {
        "CMAKE_BUILD_TYPE": "Release",
        "CMAKE_CXX_STANDARD": "17"
      }
    },
    {
      "name": "debug",
      "displayName": "Debug Build",
      "description": "Base preset for debug builds",
      "binaryDir": "${sourceDir}/build/debug",
      "cacheVariables": {
        "CMAKE_BUILD_TYPE": "Debug",
        "CMAKE_CXX_STANDARD": "17"
      }
    },
    {
      "name": "default",
      "inherits": "release",
      "displayName": "Default Configuration",
      "description": "Default build configuration",
      "binaryDir": "${sourceDir}/build/default",
      "cacheVariables": {
        "CMAKE_CXX_COMPILER_LAUNCHER": "ccache"
      }
    },
    {
      "name": "cuda",
      "inherits": "release",
      "displayName": "CUDA Enabled",
      "description": "Build with CUDA support",
      "binaryDir": "${sourceDir}/build/cuda",
      "cacheVariables": {
        "IPC_TOOLKIT_WITH_CUDA": "ON"
      }
    },
    {
<<<<<<< HEAD
=======
      "name": "simd",
      "inherits": "release",
      "displayName": "SIMD Enabled",
      "description": "Build with SIMD optimizations",
      "binaryDir": "${sourceDir}/build/simd",
      "cacheVariables": {
        "IPC_TOOLKIT_WITH_SIMD": "ON"
      }
    },
    {
>>>>>>> 159fd8f0
      "name": "test",
      "inherits": "debug",
      "displayName": "Build for Testing",
      "description": "Build with unit tests enabled",
      "binaryDir": "${sourceDir}/build/test",
      "cacheVariables": {
        "IPC_TOOLKIT_BUILD_TESTS": "ON",
        "IPC_TOOLKIT_WITH_CODE_COVERAGE": "ON"
      }
    },
    {
      "name": "python",
      "inherits": "release",
      "displayName": "Python Bindings",
      "description": "Build with Python bindings enabled",
      "binaryDir": "${sourceDir}/build/python",
      "cacheVariables": {
        "IPC_TOOLKIT_BUILD_PYTHON": "ON"
      }
<<<<<<< HEAD
=======
    },
    {
      "name": "coverage",
      "inherits": "debug",
      "displayName": "Code Coverage",
      "description": "Build for code coverage",
      "binaryDir": "${sourceDir}/build/coverage",
      "cacheVariables": {
        "IPC_TOOLKIT_WITH_CODE_COVERAGE": "ON",
        "IPC_TOOLKIT_BUILD_TESTS": "ON"
      }
    },
    {
      "name": "debug-cuda",
      "inherits": [ "debug", "cuda" ],
      "displayName": "CUDA Debug",
      "description": "Debug build with CUDA support",
      "binaryDir": "${sourceDir}/build/debug-cuda"
>>>>>>> 159fd8f0
    }
  ],
  "buildPresets": [
    {
<<<<<<< HEAD
      "name": "default",
=======
      "name": "release",
      "configurePreset": "release",
      "description": "Base preset for release builds"
    },
    {
      "name": "debug",
      "configurePreset": "debug",
      "description": "Base preset for debug builds"
    },
    {
      "name": "default-build",
>>>>>>> 159fd8f0
      "configurePreset": "default",
      "description": "Build using default configuration Release"
    },
    {
      "name": "test",
      "configurePreset": "test",
      "description": "Build for running tests"
    },
    {
      "name": "python",
      "configurePreset": "python",
      "description": "Build with Python bindings enabled"
    },
    {
<<<<<<< HEAD
      "name": "cuda",
      "configurePreset": "cuda",
      "description": "Build with CUDA support"
=======
      "name": "debug-cuda-build",
      "configurePreset": "debug-cuda",
      "description": "Debug build with CUDA support"
>>>>>>> 159fd8f0
    }
  ],
  "testPresets": [
    {
      "name": "tests",
      "description": "Run default tests",
      "configurePreset": "test",
      "execution": {
        "stopOnFailure": true
      }
    },
    {
      "name": "cuda-tests",
      "description": "Run tests with CUDA enabled",
      "configurePreset": "cuda",
      "execution": {
        "stopOnFailure": true
      }
    }
  ]
}<|MERGE_RESOLUTION|>--- conflicted
+++ resolved
@@ -46,8 +46,6 @@
       }
     },
     {
-<<<<<<< HEAD
-=======
       "name": "simd",
       "inherits": "release",
       "displayName": "SIMD Enabled",
@@ -58,7 +56,6 @@
       }
     },
     {
->>>>>>> 159fd8f0
       "name": "test",
       "inherits": "debug",
       "displayName": "Build for Testing",
@@ -76,10 +73,11 @@
       "description": "Build with Python bindings enabled",
       "binaryDir": "${sourceDir}/build/python",
       "cacheVariables": {
-        "IPC_TOOLKIT_BUILD_PYTHON": "ON"
+        "IPC_TOOLKIT_BUILD_PYTHON": "ON",
+        "IPC_TOOLKIT_BUILD_TESTS": "OFF",
+        "IPC_TOOLKIT_WITH_SIMD": "OFF",
+        "IPC_TOOLKIT_WITH_CUDA": "OFF"
       }
-<<<<<<< HEAD
-=======
     },
     {
       "name": "coverage",
@@ -98,14 +96,10 @@
       "displayName": "CUDA Debug",
       "description": "Debug build with CUDA support",
       "binaryDir": "${sourceDir}/build/debug-cuda"
->>>>>>> 159fd8f0
     }
   ],
   "buildPresets": [
     {
-<<<<<<< HEAD
-      "name": "default",
-=======
       "name": "release",
       "configurePreset": "release",
       "description": "Base preset for release builds"
@@ -117,7 +111,6 @@
     },
     {
       "name": "default-build",
->>>>>>> 159fd8f0
       "configurePreset": "default",
       "description": "Build using default configuration Release"
     },
@@ -132,15 +125,9 @@
       "description": "Build with Python bindings enabled"
     },
     {
-<<<<<<< HEAD
-      "name": "cuda",
-      "configurePreset": "cuda",
-      "description": "Build with CUDA support"
-=======
       "name": "debug-cuda-build",
       "configurePreset": "debug-cuda",
       "description": "Debug build with CUDA support"
->>>>>>> 159fd8f0
     }
   ],
   "testPresets": [
