--- conflicted
+++ resolved
@@ -1,156 +1,3 @@
-<<<<<<< HEAD
-#pragma once
-
-#include <ipc/collisions/tangential/tangential_collisions.hpp>
-#include <ipc/potentials/potential.hpp>
-
-namespace ipc {
-
-/// @brief A tangential dissipative potential.
-class TangentialPotential : public Potential<TangentialCollisions> {
-    using Super = Potential;
-
-public:
-    virtual ~TangentialPotential() { }
-
-    // -- Cumulative methods ---------------------------------------------------
-
-    // NOTE: X in this context are vertex velocities.
-
-    using Super::operator();
-    using Super::gradient;
-    using Super::hessian;
-
-    /// @brief Variable to differentiate the friction force with respect to.
-    enum class DiffWRT {
-        REST_POSITIONS,       ///< Differentiate w.r.t. rest positions
-        LAGGED_DISPLACEMENTS, ///< Differentiate w.r.t. lagged displacements
-        VELOCITIES            ///< Differentiate w.r.t. current velocities
-    };
-
-    /// @brief Compute the friction force from the given velocities.
-    /// @param collisions The set of collisions.
-    /// @param mesh The collision mesh.
-    /// @param rest_positions Rest positions of the vertices (rowwise).
-    /// @param lagged_displacements Previous displacements of the vertices (rowwise).
-    /// @param velocities Current displacements of the vertices (rowwise).
-    /// @param normal_potential Normal potential (used for normal force magnitude).
-    /// @param normal_stiffness Normal stiffness (used for normal force magnitude).
-    /// @param dmin Minimum distance (used for normal force magnitude).
-    /// @param no_mu whether to not multiply by mu
-    /// @return The friction force.
-    Eigen::VectorXd force(
-        const TangentialCollisions& collisions,
-        const CollisionMesh& mesh,
-        const Eigen::MatrixXd& rest_positions,
-        const Eigen::MatrixXd& lagged_displacements,
-        const Eigen::MatrixXd& velocities,
-        const NormalPotential& normal_potential,
-        const double normal_stiffness,
-        const double dmin = 0,
-        const bool no_mu = false) const;
-
-    /// @brief Compute the Jacobian of the friction force wrt the velocities.
-    /// @param collisions The set of collisions.
-    /// @param mesh The collision mesh.
-    /// @param rest_positions Rest positions of the vertices (rowwise).
-    /// @param lagged_displacements Previous displacements of the vertices (rowwise).
-    /// @param velocities Current displacements of the vertices (rowwise).
-    /// @param normal_potential Normal potential (used for normal force magnitude).
-    /// @param normal_stiffness Normal stiffness (used for normal force magnitude).
-    /// @param wrt The variable to take the derivative with respect to.
-    /// @param dmin Minimum distance (used for normal force magnitude).
-    /// @return The Jacobian of the friction force wrt the velocities.
-    Eigen::SparseMatrix<double> force_jacobian(
-        const TangentialCollisions& collisions,
-        const CollisionMesh& mesh,
-        const Eigen::MatrixXd& rest_positions,
-        const Eigen::MatrixXd& lagged_displacements,
-        const Eigen::MatrixXd& velocities,
-        const NormalPotential& normal_potential,
-        const double normal_stiffness,
-        const DiffWRT wrt,
-        const double dmin = 0) const;
-
-    // -- Single collision methods ---------------------------------------------
-
-    /// @brief Compute the potential for a single collision.
-    /// @param collision The collision
-    /// @param velocities The collision stencil's velocities.
-    /// @return The potential.
-    double operator()(
-        const TangentialCollision& collision,
-        const VectorMax12d& velocities) const override;
-
-    /// @brief Compute the gradient of the potential for a single collision.
-    /// @param collision The collision
-    /// @param velocities The collision stencil's velocities.
-    /// @return The gradient of the potential.
-    VectorMax12d gradient(
-        const TangentialCollision& collision,
-        const VectorMax12d& velocities) const override;
-
-    /// @brief Compute the hessian of the potential for a single collision.
-    /// @param collision The collision
-    /// @param velocities The collision stencil's velocities.
-    /// @return The hessian of the potential.
-    MatrixMax12d hessian(
-        const TangentialCollision& collision,
-        const VectorMax12d& velocities,
-        const PSDProjectionMethod project_hessian_to_psd =
-            PSDProjectionMethod::NONE) const override;
-
-    /// @brief Compute the friction force.
-    /// @param collision The collision
-    /// @param rest_positions Rest positions of the vertices (rowwise).
-    /// @param lagged_displacements Previous displacements of the vertices (rowwise).
-    /// @param velocities Current displacements of the vertices (rowwise).
-    /// @param normal_potential Normal potential (used for normal force magnitude).
-    /// @param normal_stiffness Normal stiffness (used for normal force magnitude).
-    /// @param dmin Minimum distance (used for normal force magnitude).
-    /// @param no_mu Whether to not multiply by mu
-    /// @return Friction force
-    VectorMax12d force(
-        const TangentialCollision& collision,
-        const VectorMax12d& rest_positions,
-        const VectorMax12d& lagged_displacements,
-        const VectorMax12d& velocities,
-        const NormalPotential& normal_potential,
-        const double normal_stiffness,
-        const double dmin = 0,
-        const bool no_mu = false) const; //< whether to not multiply by mu
-
-    /// @brief Compute the friction force Jacobian.
-    /// @param collision The collision
-    /// @param rest_positions Rest positions of the vertices (rowwise).
-    /// @param lagged_displacements Previous displacements of the vertices (rowwise).
-    /// @param velocities Current displacements of the vertices (rowwise).
-    /// @param normal_potential Normal potential (used for normal force magnitude).
-    /// @param normal_stiffness Noraml stiffness (used for normal force magnitude).
-    /// @param wrt Variable to differentiate the friction force with respect to.
-    /// @param dmin Minimum distance (used for normal force magnitude).
-    /// @return Friction force Jacobian
-    MatrixMax12d force_jacobian(
-        const TangentialCollision& collision,
-        const VectorMax12d& rest_positions,
-        const VectorMax12d& lagged_displacements,
-        const VectorMax12d& velocities,
-        const NormalPotential& normal_potential,
-        const double normal_stiffness,
-        const DiffWRT wrt,
-        const double dmin = 0) const;
-
-protected:
-    virtual double f0(const double x) const = 0;
-    virtual double f1_over_x(const double x) const = 0;
-    virtual double f2_x_minus_f1_over_x3(const double x) const = 0;
-    virtual double f0_mus(const double x, const double mu_s, const double mu_k) const = 0;
-    virtual double f1_over_x_mus(const double x, const double mu_s, const double mu_k) const = 0;
-    virtual double f2_x_minus_f1_over_x3_mus(const double x, const double mu_s, const double mu_k) const = 0;
-    virtual bool is_dynamic(const double speed) const = 0;
-};
-
-=======
 #pragma once
 
 #include <ipc/collisions/tangential/tangential_collisions.hpp>
@@ -296,8 +143,10 @@
     virtual double f0(const double x) const = 0;
     virtual double f1_over_x(const double x) const = 0;
     virtual double f2_x_minus_f1_over_x3(const double x) const = 0;
+    virtual double f0_mus(const double x, const double mu_s, const double mu_k) const = 0;
+    virtual double f1_over_x_mus(const double x, const double mu_s, const double mu_k) const = 0;
+    virtual double f2_x_minus_f1_over_x3_mus(const double x, const double mu_s, const double mu_k) const = 0;
     virtual bool is_dynamic(const double speed) const = 0;
 };
 
->>>>>>> 159fd8f0
 } // namespace ipc