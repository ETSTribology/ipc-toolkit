<<<<<<< HEAD
#pragma once

#include <ipc/candidates/continuous_collision_candidate.hpp>
#include <ipc/utils/eigen_ext.hpp>

#include <Eigen/Core>

#include <array>

namespace ipc {

class VertexVertexCandidate : public ContinuousCollisionCandidate {
public:
    VertexVertexCandidate(long vertex0_id, long vertex1_id);

    // ------------------------------------------------------------------------
    // CollisionStencil

    int num_vertices() const override { return 2; };

    /// @brief Get the indices of the vertices
    /// @param edges edge matrix of mesh
    /// @param faces face matrix of mesh
    /// @return List of vertex indices
    std::array<long, 4> vertex_ids(
        const Eigen::MatrixXi& edges,
        const Eigen::MatrixXi& faces) const override
    {
        return { { vertex0_id, vertex1_id, -1, -1 } };
    }

    double compute_distance(const VectorMax12d& positions) const override;

    VectorMax12d
    compute_distance_gradient(const VectorMax12d& positions) const override;

    MatrixMax12d
    compute_distance_hessian(const VectorMax12d& positions) const override;

    // ------------------------------------------------------------------------
    // ContinuousCollisionCandidate

    bool
    ccd(const VectorMax12d& vertices_t0,
        const VectorMax12d& vertices_t1,
        double& toi,
        const double min_distance = 0.0,
        const double tmax = 1.0,
        const NarrowPhaseCCD& narrow_phase_ccd =
            DEFAULT_NARROW_PHASE_CCD) const override;

    // ------------------------------------------------------------------------

    bool operator==(const VertexVertexCandidate& other) const;
    bool operator!=(const VertexVertexCandidate& other) const;
    /// @brief Compare EdgeVertexCandidates for sorting.
    bool operator<(const VertexVertexCandidate& other) const;

    template <typename H>
    friend H AbslHashValue(H h, const VertexVertexCandidate& vv)
    {
        long min_vi = std::min(vv.vertex0_id, vv.vertex1_id);
        long max_vi = std::max(vv.vertex0_id, vv.vertex1_id);
        return H::combine(std::move(h), min_vi, max_vi);
    }

    /// @brief ID of the first vertex
    long vertex0_id;
    /// @brief ID of the second vertex
    long vertex1_id;
};

} // namespace ipc
=======
#pragma once

#include <ipc/candidates/collision_stencil.hpp>
#include <ipc/utils/eigen_ext.hpp>

#include <Eigen/Core>

#include <array>

namespace ipc {

class VertexVertexCandidate : virtual public CollisionStencil {
public:
    VertexVertexCandidate(long vertex0_id, long vertex1_id);

    // ------------------------------------------------------------------------
    // CollisionStencil

    int num_vertices() const override { return 2; };

    /// @brief Get the indices of the vertices
    /// @param edges edge matrix of mesh
    /// @param faces face matrix of mesh
    /// @return List of vertex indices
    std::array<long, 4> vertex_ids(
        Eigen::ConstRef<Eigen::MatrixXi> edges,
        Eigen::ConstRef<Eigen::MatrixXi> faces) const override
    {
        return { { vertex0_id, vertex1_id, -1, -1 } };
    }

    using CollisionStencil::compute_coefficients;
    using CollisionStencil::compute_distance;
    using CollisionStencil::compute_distance_gradient;
    using CollisionStencil::compute_distance_hessian;

    double
    compute_distance(Eigen::ConstRef<VectorMax12d> positions) const override;

    VectorMax12d compute_distance_gradient(
        Eigen::ConstRef<VectorMax12d> positions) const override;

    MatrixMax12d compute_distance_hessian(
        Eigen::ConstRef<VectorMax12d> positions) const override;

    VectorMax4d compute_coefficients(
        Eigen::ConstRef<VectorMax12d> positions) const override;

    // ------------------------------------------------------------------------

    bool
    ccd(Eigen::ConstRef<VectorMax12d> vertices_t0,
        Eigen::ConstRef<VectorMax12d> vertices_t1,
        double& toi,
        const double min_distance = 0.0,
        const double tmax = 1.0,
        const NarrowPhaseCCD& narrow_phase_ccd =
            DEFAULT_NARROW_PHASE_CCD) const override;

    // ------------------------------------------------------------------------

    bool operator==(const VertexVertexCandidate& other) const;
    bool operator!=(const VertexVertexCandidate& other) const;
    /// @brief Compare EdgeVertexCandidates for sorting.
    bool operator<(const VertexVertexCandidate& other) const;

    template <typename H>
    friend H AbslHashValue(H h, const VertexVertexCandidate& vv)
    {
        long min_vi = std::min(vv.vertex0_id, vv.vertex1_id);
        long max_vi = std::max(vv.vertex0_id, vv.vertex1_id);
        return H::combine(std::move(h), min_vi, max_vi);
    }

    /// @brief ID of the first vertex
    long vertex0_id;
    /// @brief ID of the second vertex
    long vertex1_id;
};

} // namespace ipc
>>>>>>> 159fd8f0
<|MERGE_RESOLUTION|>--- conflicted
+++ resolved
@@ -1,78 +1,3 @@
-<<<<<<< HEAD
-#pragma once
-
-#include <ipc/candidates/continuous_collision_candidate.hpp>
-#include <ipc/utils/eigen_ext.hpp>
-
-#include <Eigen/Core>
-
-#include <array>
-
-namespace ipc {
-
-class VertexVertexCandidate : public ContinuousCollisionCandidate {
-public:
-    VertexVertexCandidate(long vertex0_id, long vertex1_id);
-
-    // ------------------------------------------------------------------------
-    // CollisionStencil
-
-    int num_vertices() const override { return 2; };
-
-    /// @brief Get the indices of the vertices
-    /// @param edges edge matrix of mesh
-    /// @param faces face matrix of mesh
-    /// @return List of vertex indices
-    std::array<long, 4> vertex_ids(
-        const Eigen::MatrixXi& edges,
-        const Eigen::MatrixXi& faces) const override
-    {
-        return { { vertex0_id, vertex1_id, -1, -1 } };
-    }
-
-    double compute_distance(const VectorMax12d& positions) const override;
-
-    VectorMax12d
-    compute_distance_gradient(const VectorMax12d& positions) const override;
-
-    MatrixMax12d
-    compute_distance_hessian(const VectorMax12d& positions) const override;
-
-    // ------------------------------------------------------------------------
-    // ContinuousCollisionCandidate
-
-    bool
-    ccd(const VectorMax12d& vertices_t0,
-        const VectorMax12d& vertices_t1,
-        double& toi,
-        const double min_distance = 0.0,
-        const double tmax = 1.0,
-        const NarrowPhaseCCD& narrow_phase_ccd =
-            DEFAULT_NARROW_PHASE_CCD) const override;
-
-    // ------------------------------------------------------------------------
-
-    bool operator==(const VertexVertexCandidate& other) const;
-    bool operator!=(const VertexVertexCandidate& other) const;
-    /// @brief Compare EdgeVertexCandidates for sorting.
-    bool operator<(const VertexVertexCandidate& other) const;
-
-    template <typename H>
-    friend H AbslHashValue(H h, const VertexVertexCandidate& vv)
-    {
-        long min_vi = std::min(vv.vertex0_id, vv.vertex1_id);
-        long max_vi = std::max(vv.vertex0_id, vv.vertex1_id);
-        return H::combine(std::move(h), min_vi, max_vi);
-    }
-
-    /// @brief ID of the first vertex
-    long vertex0_id;
-    /// @brief ID of the second vertex
-    long vertex1_id;
-};
-
-} // namespace ipc
-=======
 #pragma once
 
 #include <ipc/candidates/collision_stencil.hpp>
@@ -153,5 +78,4 @@
     long vertex1_id;
 };
 
-} // namespace ipc
->>>>>>> 159fd8f0
+} // namespace ipc