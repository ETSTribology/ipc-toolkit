<<<<<<< HEAD
#include "normal_collisions.hpp"

#include <ipc/collisions/normal/normal_collisions_builder.hpp>
#include <ipc/distance/edge_edge.hpp>
#include <ipc/distance/point_edge.hpp>
#include <ipc/distance/point_line.hpp>
#include <ipc/distance/point_plane.hpp>
#include <ipc/distance/point_point.hpp>
#include <ipc/utils/local_to_global.hpp>

#include <tbb/blocked_range.h>
#include <tbb/enumerable_thread_specific.h>
#include <tbb/parallel_for.h>
#include <tbb/parallel_reduce.h>
#include <tbb/parallel_sort.h>

#include <stdexcept> // std::out_of_range

namespace ipc {

namespace {
    /// @brief Convert element-vertex candidates to vertex-vertex candidates
    /// @param elements Elements matrix of the mesh
    /// @param vertices Vertex positions of the mesh
    /// @param ev_candidates Element-vertex candidates
    /// @param is_active Function to determine if a candidate is active
    /// @return Vertex-vertex candidates
    template <typename Candidate>
    std::vector<VertexVertexCandidate>
    element_vertex_to_vertex_vertex_candidates(
        const Eigen::MatrixXi& elements,
        const Eigen::MatrixXd& vertices,
        const std::vector<Candidate>& candidates,
        const std::function<bool(double)>& is_active)
    {
        std::vector<VertexVertexCandidate> vv_candidates;
        for (const auto& [ei, vi, mat_pair] : candidates) {
            for (int j = 0; j < elements.cols(); j++) {
                const int vj = elements(ei, j);
                if (is_active(point_point_distance(
                        vertices.row(vi), vertices.row(vj)))) {
                    vv_candidates.emplace_back(vi, vj);
                }
            }
        }

        // Remove duplicates
        tbb::parallel_sort(vv_candidates.begin(), vv_candidates.end());
        vv_candidates.erase(
            std::unique(vv_candidates.begin(), vv_candidates.end()),
            vv_candidates.end());

        return vv_candidates;
    }

    std::vector<VertexVertexCandidate> edge_vertex_to_vertex_vertex_candidates(
        const CollisionMesh& mesh,
        const Eigen::MatrixXd& vertices,
        const std::vector<EdgeVertexCandidate>& ev_candidates,
        const std::function<bool(double)>& is_active)
    {
        return element_vertex_to_vertex_vertex_candidates(
            mesh.edges(), vertices, ev_candidates, is_active);
    }

    std::vector<VertexVertexCandidate> face_vertex_to_vertex_vertex_candidates(
        const CollisionMesh& mesh,
        const Eigen::MatrixXd& vertices,
        const std::vector<FaceVertexCandidate>& fv_candidates,
        const std::function<bool(double)>& is_active)
    {
        return element_vertex_to_vertex_vertex_candidates(
            mesh.faces(), vertices, fv_candidates, is_active);
    }

    std::vector<EdgeVertexCandidate> face_vertex_to_edge_vertex_candidates(
        const CollisionMesh& mesh,
        const Eigen::MatrixXd& vertices,
        const std::vector<FaceVertexCandidate>& fv_candidates,
        const std::function<bool(double)>& is_active)
    {
        std::vector<EdgeVertexCandidate> ev_candidates;
        for (const auto& [fi, vi, mat_pair] : fv_candidates) {
            for (int j = 0; j < 3; j++) {
                const int ei = mesh.faces_to_edges()(fi, j);
                const int vj = mesh.edges()(ei, 0);
                const int vk = mesh.edges()(ei, 1);
                if (is_active(point_edge_distance(
                        vertices.row(vi), //
                        vertices.row(vj), vertices.row(vk)))) {
                    ev_candidates.emplace_back(ei, vi);
                }
            }
        }

        // Remove duplicates
        tbb::parallel_sort(ev_candidates.begin(), ev_candidates.end());
        ev_candidates.erase(
            std::unique(ev_candidates.begin(), ev_candidates.end()),
            ev_candidates.end());

        return ev_candidates;
    }

    std::vector<EdgeVertexCandidate> edge_edge_to_edge_vertex_candidates(
        const CollisionMesh& mesh,
        const Eigen::MatrixXd& vertices,
        const std::vector<EdgeEdgeCandidate>& ee_candidates,
        const std::function<bool(double)>& is_active)
    {
        std::vector<EdgeVertexCandidate> ev_candidates;
        for (const EdgeEdgeCandidate& ee : ee_candidates) {
            for (int i = 0; i < 2; i++) {
                const int ei = i == 0 ? ee.edge0_id : ee.edge1_id;
                const int ej = i == 0 ? ee.edge1_id : ee.edge0_id;

                const int ei0 = mesh.edges()(ei, 0);
                const int ei1 = mesh.edges()(ei, 1);

                for (int j = 0; j < 2; j++) {
                    const int vj = mesh.edges()(ej, j);
                    if (is_active(point_edge_distance(
                            vertices.row(vj), //
                            vertices.row(ei0), vertices.row(ei1)))) {
                        ev_candidates.emplace_back(ei, vj);
                    }
                }
            }
        }

        // Remove duplicates
        tbb::parallel_sort(ev_candidates.begin(), ev_candidates.end());
        ev_candidates.erase(
            std::unique(ev_candidates.begin(), ev_candidates.end()),
            ev_candidates.end());

        return ev_candidates;
    }
} // namespace

void NormalCollisions::build(
    const CollisionMesh& mesh,
    const Eigen::MatrixXd& vertices,
    const double dhat,
    const double dmin,
    const BroadPhaseMethod broad_phase_method)
{
    assert(vertices.rows() == mesh.num_vertices());

    double inflation_radius = (dhat + dmin) / 2;

    Candidates candidates;
    candidates.build(mesh, vertices, inflation_radius, broad_phase_method);

    this->build(candidates, mesh, vertices, dhat, dmin);
}

void NormalCollisions::build(
    const Candidates& candidates,
    const CollisionMesh& mesh,
    const Eigen::MatrixXd& vertices,
    const double dhat,
    const double dmin)
{
    assert(vertices.rows() == mesh.num_vertices());

    clear();

    // Cull the candidates by measuring the distance and dropping those that are
    // greater than dhat.
    const double offset_sqr = (dmin + dhat) * (dmin + dhat);
    auto is_active = [&](double distance_sqr) {
        return distance_sqr < offset_sqr;
    };

    tbb::enumerable_thread_specific<NormalCollisionsBuilder> storage(
        use_area_weighting(), enable_shape_derivatives());

    tbb::parallel_for(
        tbb::blocked_range<size_t>(size_t(0), candidates.vv_candidates.size()),
        [&](const tbb::blocked_range<size_t>& r) {
            storage.local().add_vertex_vertex_collisions(
                mesh, vertices, candidates.vv_candidates, is_active, r.begin(),
                r.end());
        });

    tbb::parallel_for(
        tbb::blocked_range<size_t>(size_t(0), candidates.ev_candidates.size()),
        [&](const tbb::blocked_range<size_t>& r) {
            storage.local().add_edge_vertex_collisions(
                mesh, vertices, candidates.ev_candidates, is_active, r.begin(),
                r.end());
        });

    tbb::parallel_for(
        tbb::blocked_range<size_t>(size_t(0), candidates.ee_candidates.size()),
        [&](const tbb::blocked_range<size_t>& r) {
            storage.local().add_edge_edge_collisions(
                mesh, vertices, candidates.ee_candidates, is_active, r.begin(),
                r.end());
        });

    tbb::parallel_for(
        tbb::blocked_range<size_t>(size_t(0), candidates.fv_candidates.size()),
        [&](const tbb::blocked_range<size_t>& r) {
            storage.local().add_face_vertex_collisions(
                mesh, vertices, candidates.fv_candidates, is_active, r.begin(),
                r.end());
        });

    if (use_improved_max_approximator()) {
        if (candidates.ev_candidates.size() > 0) {
            // Convert edge-vertex to vertex-vertex
            const std::vector<VertexVertexCandidate> vv_candidates =
                edge_vertex_to_vertex_vertex_candidates(
                    mesh, vertices, candidates.ev_candidates, is_active);

            tbb::parallel_for(
                tbb::blocked_range<size_t>(size_t(0), vv_candidates.size()),
                [&](const tbb::blocked_range<size_t>& r) {
                    storage.local()
                        .add_edge_vertex_negative_vertex_vertex_collisions(
                            mesh, vertices, vv_candidates, r.begin(), r.end());
                });
        }

        if (candidates.ee_candidates.size() > 0) {
            // Convert edge-edge to edge-vertex
            const auto ev_candidates = edge_edge_to_edge_vertex_candidates(
                mesh, vertices, candidates.ee_candidates, is_active);

            tbb::parallel_for(
                tbb::blocked_range<size_t>(size_t(0), ev_candidates.size()),
                [&](const tbb::blocked_range<size_t>& r) {
                    storage.local()
                        .add_edge_edge_negative_edge_vertex_collisions(
                            mesh, vertices, ev_candidates, r.begin(), r.end());
                });
        }

        if (candidates.fv_candidates.size() > 0) {
            // Convert face-vertex to edge-vertex
            const std::vector<EdgeVertexCandidate> ev_candidates =
                face_vertex_to_edge_vertex_candidates(
                    mesh, vertices, candidates.fv_candidates, is_active);

            tbb::parallel_for(
                tbb::blocked_range<size_t>(size_t(0), ev_candidates.size()),
                [&](const tbb::blocked_range<size_t>& r) {
                    storage.local()
                        .add_face_vertex_negative_edge_vertex_collisions(
                            mesh, vertices, ev_candidates, r.begin(), r.end());
                });

            // Convert face-vertex to vertex-vertex
            const std::vector<VertexVertexCandidate> vv_candidates =
                face_vertex_to_vertex_vertex_candidates(
                    mesh, vertices, candidates.fv_candidates, is_active);

            tbb::parallel_for(
                tbb::blocked_range<size_t>(size_t(0), vv_candidates.size()),
                [&](const tbb::blocked_range<size_t>& r) {
                    storage.local()
                        .add_face_vertex_positive_vertex_vertex_collisions(
                            mesh, vertices, vv_candidates, r.begin(), r.end());
                });
        }
    }

    // -------------------------------------------------------------------------

    NormalCollisionsBuilder::merge(storage, *this);

    // logger().debug(to_string(mesh, vertices));

    for (size_t ci = 0; ci < size(); ci++) {
        NormalCollision& collision = (*this)[ci];
        collision.dmin = dmin;
    }
}

void NormalCollisions::set_use_area_weighting(const bool use_area_weighting)
{
    if (!empty() && use_area_weighting != m_use_area_weighting) {
        logger().warn("Setting use_area_weighting after building collisions. "
                      "Re-build collisions for this to have an effect.");
    }

    if (!use_area_weighting && use_improved_max_approximator()) {
        logger().warn(
            "Disabling area weighting while using the improved max approximator may lead to incorrect results.");
    }

    m_use_area_weighting = use_area_weighting;
}

void NormalCollisions::set_use_improved_max_approximator(
    const bool use_improved_max_approximator)
{
    if (!empty()
        && use_improved_max_approximator != m_use_improved_max_approximator) {
        logger().warn(
            "Setting use_improved_max_approximator after building collisions. "
            "Re-build collisions for this to have an effect.");
    }

    if (!use_area_weighting() && use_improved_max_approximator) {
        logger().warn(
            "Enabling the improved max approximator while not using area weighting may lead to incorrect results.");
    }

    m_use_improved_max_approximator = use_improved_max_approximator;
}

void NormalCollisions::set_enable_shape_derivatives(
    const bool enable_shape_derivatives)
{
    if (!empty() && enable_shape_derivatives != m_enable_shape_derivatives) {
        logger().warn(
            "Setting enable_shape_derivatives after building collisions. "
            "Re-build collisions for this to have an effect.");
    }

    m_enable_shape_derivatives = enable_shape_derivatives;
}

// ============================================================================

// NOTE: Actually distance squared
double NormalCollisions::compute_minimum_distance(
    const CollisionMesh& mesh, const Eigen::MatrixXd& vertices) const
{
    assert(vertices.rows() == mesh.num_vertices());

    if (empty()) {
        return std::numeric_limits<double>::infinity();
    }

    const Eigen::MatrixXi& edges = mesh.edges();
    const Eigen::MatrixXi& faces = mesh.faces();

    return tbb::parallel_reduce(
        tbb::blocked_range<size_t>(0, size()),
        std::numeric_limits<double>::infinity(),
        [&](tbb::blocked_range<size_t> r, double partial_min_dist) -> double {
            for (size_t i = r.begin(); i < r.end(); i++) {
                const double dist = (*this)[i].compute_distance(
                    (*this)[i].dof(vertices, edges, faces));

                if (dist < partial_min_dist) {
                    partial_min_dist = dist;
                }
            }
            return partial_min_dist;
        },
        [](double a, double b) { return std::min(a, b); });
}

// ============================================================================

size_t NormalCollisions::size() const
{
    return vv_collisions.size() + ev_collisions.size() + ee_collisions.size()
        + fv_collisions.size() + pv_collisions.size();
}

bool NormalCollisions::empty() const
{
    return vv_collisions.empty() && ev_collisions.empty()
        && ee_collisions.empty() && fv_collisions.empty()
        && pv_collisions.empty();
}

void NormalCollisions::clear()
{
    vv_collisions.clear();
    ev_collisions.clear();
    ee_collisions.clear();
    fv_collisions.clear();
    pv_collisions.clear();
}

NormalCollision& NormalCollisions::operator[](size_t i)
{
    if (i < vv_collisions.size()) {
        return vv_collisions[i];
    }
    i -= vv_collisions.size();
    if (i < ev_collisions.size()) {
        return ev_collisions[i];
    }
    i -= ev_collisions.size();
    if (i < ee_collisions.size()) {
        return ee_collisions[i];
    }
    i -= ee_collisions.size();
    if (i < fv_collisions.size()) {
        return fv_collisions[i];
    }
    i -= fv_collisions.size();
    if (i < pv_collisions.size()) {
        return pv_collisions[i];
    }
    throw std::out_of_range("Collision index is out of range!");
}

const NormalCollision& NormalCollisions::operator[](size_t i) const
{
    if (i < vv_collisions.size()) {
        return vv_collisions[i];
    }
    i -= vv_collisions.size();
    if (i < ev_collisions.size()) {
        return ev_collisions[i];
    }
    i -= ev_collisions.size();
    if (i < ee_collisions.size()) {
        return ee_collisions[i];
    }
    i -= ee_collisions.size();
    if (i < fv_collisions.size()) {
        return fv_collisions[i];
    }
    i -= fv_collisions.size();
    if (i < pv_collisions.size()) {
        return pv_collisions[i];
    }
    throw std::out_of_range("Collision index is out of range!");
}

bool NormalCollisions::is_vertex_vertex(size_t i) const
{
    return i < vv_collisions.size();
}

bool NormalCollisions::is_edge_vertex(size_t i) const
{
    return i >= vv_collisions.size()
        && i < vv_collisions.size() + ev_collisions.size();
}

bool NormalCollisions::is_edge_edge(size_t i) const
{
    return i >= vv_collisions.size() + ev_collisions.size()
        && i
        < vv_collisions.size() + ev_collisions.size() + ee_collisions.size();
}

bool NormalCollisions::is_face_vertex(size_t i) const
{
    return i
        >= vv_collisions.size() + ev_collisions.size() + ee_collisions.size()
        && i < vv_collisions.size() + ev_collisions.size()
            + ee_collisions.size() + fv_collisions.size();
}

bool NormalCollisions::is_plane_vertex(size_t i) const
{
    return i >= vv_collisions.size() + ev_collisions.size()
            + ee_collisions.size() + fv_collisions.size()
        && i < vv_collisions.size() + ev_collisions.size()
            + ee_collisions.size() + fv_collisions.size()
            + pv_collisions.size();
}

std::string NormalCollisions::to_string(
    const CollisionMesh& mesh, const Eigen::MatrixXd& vertices) const
{
    std::stringstream ss;
    for (const auto& vv : vv_collisions) {
        ss << "\n"
           << fmt::format(
                  "vv: {} {}, w: {:g}, d: {:g}",
                  std::min(vv.vertex0_id, vv.vertex1_id),
                  std::max(vv.vertex0_id, vv.vertex1_id), vv.weight,
                  vv.compute_distance(
                      vv.dof(vertices, mesh.edges(), mesh.faces())));
    }
    for (const auto& ev : ev_collisions) {
        ss << "\n"
           << fmt::format(
                  "ev: {}=({}, {}) {}, w: {:g}, d: {:g}", ev.edge_id,
                  mesh.edges()(ev.edge_id, 0), mesh.edges()(ev.edge_id, 1),
                  ev.vertex_id, ev.weight,
                  ev.compute_distance(
                      ev.dof(vertices, mesh.edges(), mesh.faces())));
    }
    for (const auto& ee : ee_collisions) {
        const long min_ei = std::min(ee.edge0_id, ee.edge1_id);
        const long max_ei = std::max(ee.edge0_id, ee.edge1_id);
        ss << "\n"
           << fmt::format(
                  "ee: {}=({}, {}) {}=({}, {}), w: {:g}, dtype: {}, d: {:g}",
                  min_ei, mesh.edges()(min_ei, 0), mesh.edges()(min_ei, 1),
                  max_ei, mesh.edges()(max_ei, 0), mesh.edges()(max_ei, 1),
                  ee.weight, int(ee.dtype),
                  ee.compute_distance(
                      ee.dof(vertices, mesh.edges(), mesh.faces())));
    }
    for (const auto& fv : fv_collisions) {
        ss << "\n"
           << fmt::format(
                  "fv: {}=({}, {}, {}) {}, w: {:g}, d: {:g}", fv.face_id,
                  mesh.faces()(fv.face_id, 0), mesh.faces()(fv.face_id, 1),
                  mesh.faces()(fv.face_id, 2), fv.vertex_id, fv.weight,
                  fv.compute_distance(
                      fv.dof(vertices, mesh.edges(), mesh.faces())));
    }
    return ss.str();
}

} // namespace ipc
=======
#include "normal_collisions.hpp"

#include <ipc/collisions/normal/normal_collisions_builder.hpp>
#include <ipc/distance/edge_edge.hpp>
#include <ipc/distance/point_edge.hpp>
#include <ipc/distance/point_line.hpp>
#include <ipc/distance/point_plane.hpp>
#include <ipc/distance/point_point.hpp>
#include <ipc/utils/local_to_global.hpp>

#include <tbb/blocked_range.h>
#include <tbb/enumerable_thread_specific.h>
#include <tbb/parallel_for.h>
#include <tbb/parallel_reduce.h>
#include <tbb/parallel_sort.h>

#include <stdexcept> // std::out_of_range

namespace ipc {

namespace {
    /// @brief Convert element-vertex candidates to vertex-vertex candidates
    /// @param elements Elements matrix of the mesh
    /// @param vertices Vertex positions of the mesh
    /// @param ev_candidates Element-vertex candidates
    /// @param is_active Function to determine if a candidate is active
    /// @return Vertex-vertex candidates
    template <typename Candidate>
    std::vector<VertexVertexCandidate>
    element_vertex_to_vertex_vertex_candidates(
        const Eigen::MatrixXi& elements,
        const Eigen::MatrixXd& vertices,
        const std::vector<Candidate>& candidates,
        const std::function<bool(double)>& is_active)
    {
        std::vector<VertexVertexCandidate> vv_candidates;
        for (const auto& [ei, vi] : candidates) {
            for (int j = 0; j < elements.cols(); j++) {
                const int vj = elements(ei, j);
                if (is_active(point_point_distance(
                        vertices.row(vi), vertices.row(vj)))) {
                    vv_candidates.emplace_back(vi, vj);
                }
            }
        }

        // Remove duplicates
        tbb::parallel_sort(vv_candidates.begin(), vv_candidates.end());
        vv_candidates.erase(
            std::unique(vv_candidates.begin(), vv_candidates.end()),
            vv_candidates.end());

        return vv_candidates;
    }

    std::vector<VertexVertexCandidate> edge_vertex_to_vertex_vertex_candidates(
        const CollisionMesh& mesh,
        const Eigen::MatrixXd& vertices,
        const std::vector<EdgeVertexCandidate>& ev_candidates,
        const std::function<bool(double)>& is_active)
    {
        return element_vertex_to_vertex_vertex_candidates(
            mesh.edges(), vertices, ev_candidates, is_active);
    }

    std::vector<VertexVertexCandidate> face_vertex_to_vertex_vertex_candidates(
        const CollisionMesh& mesh,
        const Eigen::MatrixXd& vertices,
        const std::vector<FaceVertexCandidate>& fv_candidates,
        const std::function<bool(double)>& is_active)
    {
        return element_vertex_to_vertex_vertex_candidates(
            mesh.faces(), vertices, fv_candidates, is_active);
    }

    std::vector<EdgeVertexCandidate> face_vertex_to_edge_vertex_candidates(
        const CollisionMesh& mesh,
        const Eigen::MatrixXd& vertices,
        const std::vector<FaceVertexCandidate>& fv_candidates,
        const std::function<bool(double)>& is_active)
    {
        std::vector<EdgeVertexCandidate> ev_candidates;
        for (const auto& [fi, vi] : fv_candidates) {
            for (int j = 0; j < 3; j++) {
                const int ei = mesh.faces_to_edges()(fi, j);
                const int vj = mesh.edges()(ei, 0);
                const int vk = mesh.edges()(ei, 1);
                if (is_active(point_edge_distance(
                        vertices.row(vi), //
                        vertices.row(vj), vertices.row(vk)))) {
                    ev_candidates.emplace_back(ei, vi);
                }
            }
        }

        // Remove duplicates
        tbb::parallel_sort(ev_candidates.begin(), ev_candidates.end());
        ev_candidates.erase(
            std::unique(ev_candidates.begin(), ev_candidates.end()),
            ev_candidates.end());

        return ev_candidates;
    }

    std::vector<EdgeVertexCandidate> edge_edge_to_edge_vertex_candidates(
        const CollisionMesh& mesh,
        const Eigen::MatrixXd& vertices,
        const std::vector<EdgeEdgeCandidate>& ee_candidates,
        const std::function<bool(double)>& is_active)
    {
        std::vector<EdgeVertexCandidate> ev_candidates;
        for (const EdgeEdgeCandidate& ee : ee_candidates) {
            for (int i = 0; i < 2; i++) {
                const int ei = i == 0 ? ee.edge0_id : ee.edge1_id;
                const int ej = i == 0 ? ee.edge1_id : ee.edge0_id;

                const int ei0 = mesh.edges()(ei, 0);
                const int ei1 = mesh.edges()(ei, 1);

                for (int j = 0; j < 2; j++) {
                    const int vj = mesh.edges()(ej, j);
                    if (is_active(point_edge_distance(
                            vertices.row(vj), //
                            vertices.row(ei0), vertices.row(ei1)))) {
                        ev_candidates.emplace_back(ei, vj);
                    }
                }
            }
        }

        // Remove duplicates
        tbb::parallel_sort(ev_candidates.begin(), ev_candidates.end());
        ev_candidates.erase(
            std::unique(ev_candidates.begin(), ev_candidates.end()),
            ev_candidates.end());

        return ev_candidates;
    }

    inline double sqr(double x) { return x * x; }
} // namespace

void NormalCollisions::build(
    const CollisionMesh& mesh,
    const Eigen::MatrixXd& vertices,
    const double dhat,
    const double dmin,
    const BroadPhaseMethod broad_phase_method)
{
    assert(vertices.rows() == mesh.num_vertices());

    const double inflation_radius = 0.5 * (dhat + dmin);

    Candidates candidates;
    candidates.build(mesh, vertices, inflation_radius, broad_phase_method);

    this->build(candidates, mesh, vertices, dhat, dmin);
}

void NormalCollisions::build(
    const Candidates& candidates,
    const CollisionMesh& mesh,
    const Eigen::MatrixXd& vertices,
    const double dhat,
    const double dmin)
{
    assert(vertices.rows() == mesh.num_vertices());

    clear();

    // Cull the candidates by measuring the distance and dropping those that are
    // greater than dhat.
    auto is_active = [offset_sqr = sqr(dmin + dhat)](double distance_sqr) {
        return distance_sqr < offset_sqr;
    };

    tbb::enumerable_thread_specific<NormalCollisionsBuilder> storage(
        use_area_weighting(), enable_shape_derivatives());

    tbb::parallel_for(
        tbb::blocked_range<size_t>(size_t(0), candidates.vv_candidates.size()),
        [&](const tbb::blocked_range<size_t>& r) {
            storage.local().add_vertex_vertex_collisions(
                mesh, vertices, candidates.vv_candidates, is_active, r.begin(),
                r.end());
        });

    tbb::parallel_for(
        tbb::blocked_range<size_t>(size_t(0), candidates.ev_candidates.size()),
        [&](const tbb::blocked_range<size_t>& r) {
            storage.local().add_edge_vertex_collisions(
                mesh, vertices, candidates.ev_candidates, is_active, r.begin(),
                r.end());
        });

    tbb::parallel_for(
        tbb::blocked_range<size_t>(size_t(0), candidates.ee_candidates.size()),
        [&](const tbb::blocked_range<size_t>& r) {
            storage.local().add_edge_edge_collisions(
                mesh, vertices, candidates.ee_candidates, is_active, r.begin(),
                r.end());
        });

    tbb::parallel_for(
        tbb::blocked_range<size_t>(size_t(0), candidates.fv_candidates.size()),
        [&](const tbb::blocked_range<size_t>& r) {
            storage.local().add_face_vertex_collisions(
                mesh, vertices, candidates.fv_candidates, is_active, r.begin(),
                r.end());
        });

    if (use_improved_max_approximator()) {
        if (candidates.ev_candidates.size() > 0) {
            // Convert edge-vertex to vertex-vertex
            const std::vector<VertexVertexCandidate> vv_candidates =
                edge_vertex_to_vertex_vertex_candidates(
                    mesh, vertices, candidates.ev_candidates, is_active);

            tbb::parallel_for(
                tbb::blocked_range<size_t>(size_t(0), vv_candidates.size()),
                [&](const tbb::blocked_range<size_t>& r) {
                    storage.local()
                        .add_edge_vertex_negative_vertex_vertex_collisions(
                            mesh, vertices, vv_candidates, r.begin(), r.end());
                });
        }

        if (candidates.ee_candidates.size() > 0) {
            // Convert edge-edge to edge-vertex
            const auto ev_candidates = edge_edge_to_edge_vertex_candidates(
                mesh, vertices, candidates.ee_candidates, is_active);

            tbb::parallel_for(
                tbb::blocked_range<size_t>(size_t(0), ev_candidates.size()),
                [&](const tbb::blocked_range<size_t>& r) {
                    storage.local()
                        .add_edge_edge_negative_edge_vertex_collisions(
                            mesh, vertices, ev_candidates, r.begin(), r.end());
                });
        }

        if (candidates.fv_candidates.size() > 0) {
            // Convert face-vertex to edge-vertex
            const std::vector<EdgeVertexCandidate> ev_candidates =
                face_vertex_to_edge_vertex_candidates(
                    mesh, vertices, candidates.fv_candidates, is_active);

            tbb::parallel_for(
                tbb::blocked_range<size_t>(size_t(0), ev_candidates.size()),
                [&](const tbb::blocked_range<size_t>& r) {
                    storage.local()
                        .add_face_vertex_negative_edge_vertex_collisions(
                            mesh, vertices, ev_candidates, r.begin(), r.end());
                });

            // Convert face-vertex to vertex-vertex
            const std::vector<VertexVertexCandidate> vv_candidates =
                face_vertex_to_vertex_vertex_candidates(
                    mesh, vertices, candidates.fv_candidates, is_active);

            tbb::parallel_for(
                tbb::blocked_range<size_t>(size_t(0), vv_candidates.size()),
                [&](const tbb::blocked_range<size_t>& r) {
                    storage.local()
                        .add_face_vertex_positive_vertex_vertex_collisions(
                            mesh, vertices, vv_candidates, r.begin(), r.end());
                });
        }
    }

    // -------------------------------------------------------------------------

    NormalCollisionsBuilder::merge(storage, *this);

    // logger().debug(to_string(mesh, vertices));

    for (size_t ci = 0; ci < size(); ci++) {
        NormalCollision& collision = (*this)[ci];
        collision.dmin = dmin;
    }
}

void NormalCollisions::set_use_area_weighting(const bool use_area_weighting)
{
    if (!empty() && use_area_weighting != m_use_area_weighting) {
        logger().warn("Setting use_area_weighting after building collisions. "
                      "Re-build collisions for this to have an effect.");
    }

    if (!use_area_weighting && use_improved_max_approximator()) {
        logger().warn(
            "Disabling area weighting while using the improved max approximator may lead to incorrect results.");
    }

    m_use_area_weighting = use_area_weighting;
}

void NormalCollisions::set_use_improved_max_approximator(
    const bool use_improved_max_approximator)
{
    if (!empty()
        && use_improved_max_approximator != m_use_improved_max_approximator) {
        logger().warn(
            "Setting use_improved_max_approximator after building collisions. "
            "Re-build collisions for this to have an effect.");
    }

    if (!use_area_weighting() && use_improved_max_approximator) {
        logger().warn(
            "Enabling the improved max approximator while not using area weighting may lead to incorrect results.");
    }

    m_use_improved_max_approximator = use_improved_max_approximator;
}

void NormalCollisions::set_enable_shape_derivatives(
    const bool enable_shape_derivatives)
{
    if (!empty() && enable_shape_derivatives != m_enable_shape_derivatives) {
        logger().warn(
            "Setting enable_shape_derivatives after building collisions. "
            "Re-build collisions for this to have an effect.");
    }

    m_enable_shape_derivatives = enable_shape_derivatives;
}

// ============================================================================

// NOTE: Actually distance squared
double NormalCollisions::compute_minimum_distance(
    const CollisionMesh& mesh, const Eigen::MatrixXd& vertices) const
{
    assert(vertices.rows() == mesh.num_vertices());

    if (empty()) {
        return std::numeric_limits<double>::infinity();
    }

    const Eigen::MatrixXi& edges = mesh.edges();
    const Eigen::MatrixXi& faces = mesh.faces();

    return tbb::parallel_reduce(
        tbb::blocked_range<size_t>(0, size()),
        std::numeric_limits<double>::infinity(),
        [&](tbb::blocked_range<size_t> r, double partial_min_dist) -> double {
            for (size_t i = r.begin(); i < r.end(); i++) {
                const double dist = (*this)[i].compute_distance(
                    (*this)[i].dof(vertices, edges, faces));

                if (dist < partial_min_dist) {
                    partial_min_dist = dist;
                }
            }
            return partial_min_dist;
        },
        [](double a, double b) { return std::min(a, b); });
}

// ============================================================================

size_t NormalCollisions::size() const
{
    return vv_collisions.size() + ev_collisions.size() + ee_collisions.size()
        + fv_collisions.size() + pv_collisions.size();
}

bool NormalCollisions::empty() const
{
    return vv_collisions.empty() && ev_collisions.empty()
        && ee_collisions.empty() && fv_collisions.empty()
        && pv_collisions.empty();
}

void NormalCollisions::clear()
{
    vv_collisions.clear();
    ev_collisions.clear();
    ee_collisions.clear();
    fv_collisions.clear();
    pv_collisions.clear();
}

NormalCollision& NormalCollisions::operator[](size_t i)
{
    if (i < vv_collisions.size()) {
        return vv_collisions[i];
    }
    i -= vv_collisions.size();
    if (i < ev_collisions.size()) {
        return ev_collisions[i];
    }
    i -= ev_collisions.size();
    if (i < ee_collisions.size()) {
        return ee_collisions[i];
    }
    i -= ee_collisions.size();
    if (i < fv_collisions.size()) {
        return fv_collisions[i];
    }
    i -= fv_collisions.size();
    if (i < pv_collisions.size()) {
        return pv_collisions[i];
    }
    throw std::out_of_range("Collision index is out of range!");
}

const NormalCollision& NormalCollisions::operator[](size_t i) const
{
    if (i < vv_collisions.size()) {
        return vv_collisions[i];
    }
    i -= vv_collisions.size();
    if (i < ev_collisions.size()) {
        return ev_collisions[i];
    }
    i -= ev_collisions.size();
    if (i < ee_collisions.size()) {
        return ee_collisions[i];
    }
    i -= ee_collisions.size();
    if (i < fv_collisions.size()) {
        return fv_collisions[i];
    }
    i -= fv_collisions.size();
    if (i < pv_collisions.size()) {
        return pv_collisions[i];
    }
    throw std::out_of_range("Collision index is out of range!");
}

bool NormalCollisions::is_vertex_vertex(size_t i) const
{
    return i < vv_collisions.size();
}

bool NormalCollisions::is_edge_vertex(size_t i) const
{
    return i >= vv_collisions.size()
        && i < vv_collisions.size() + ev_collisions.size();
}

bool NormalCollisions::is_edge_edge(size_t i) const
{
    return i >= vv_collisions.size() + ev_collisions.size()
        && i
        < vv_collisions.size() + ev_collisions.size() + ee_collisions.size();
}

bool NormalCollisions::is_face_vertex(size_t i) const
{
    return i
        >= vv_collisions.size() + ev_collisions.size() + ee_collisions.size()
        && i < vv_collisions.size() + ev_collisions.size()
            + ee_collisions.size() + fv_collisions.size();
}

bool NormalCollisions::is_plane_vertex(size_t i) const
{
    return i >= vv_collisions.size() + ev_collisions.size()
            + ee_collisions.size() + fv_collisions.size()
        && i < vv_collisions.size() + ev_collisions.size()
            + ee_collisions.size() + fv_collisions.size()
            + pv_collisions.size();
}

std::string NormalCollisions::to_string(
    const CollisionMesh& mesh, const Eigen::MatrixXd& vertices) const
{
    std::stringstream ss;
    for (const auto& vv : vv_collisions) {
        ss << "\n"
           << fmt::format(
                  "vv: {} {}, w: {:g}, d: {:g}",
                  std::min(vv.vertex0_id, vv.vertex1_id),
                  std::max(vv.vertex0_id, vv.vertex1_id), vv.weight,
                  vv.compute_distance(
                      vv.dof(vertices, mesh.edges(), mesh.faces())));
    }
    for (const auto& ev : ev_collisions) {
        ss << "\n"
           << fmt::format(
                  "ev: {}=({}, {}) {}, w: {:g}, d: {:g}", ev.edge_id,
                  mesh.edges()(ev.edge_id, 0), mesh.edges()(ev.edge_id, 1),
                  ev.vertex_id, ev.weight,
                  ev.compute_distance(
                      ev.dof(vertices, mesh.edges(), mesh.faces())));
    }
    for (const auto& ee : ee_collisions) {
        const long min_ei = std::min(ee.edge0_id, ee.edge1_id);
        const long max_ei = std::max(ee.edge0_id, ee.edge1_id);
        ss << "\n"
           << fmt::format(
                  "ee: {}=({}, {}) {}=({}, {}), w: {:g}, dtype: {}, d: {:g}",
                  min_ei, mesh.edges()(min_ei, 0), mesh.edges()(min_ei, 1),
                  max_ei, mesh.edges()(max_ei, 0), mesh.edges()(max_ei, 1),
                  ee.weight, int(ee.dtype),
                  ee.compute_distance(
                      ee.dof(vertices, mesh.edges(), mesh.faces())));
    }
    for (const auto& fv : fv_collisions) {
        ss << "\n"
           << fmt::format(
                  "fv: {}=({}, {}, {}) {}, w: {:g}, d: {:g}", fv.face_id,
                  mesh.faces()(fv.face_id, 0), mesh.faces()(fv.face_id, 1),
                  mesh.faces()(fv.face_id, 2), fv.vertex_id, fv.weight,
                  fv.compute_distance(
                      fv.dof(vertices, mesh.edges(), mesh.faces())));
    }
    return ss.str();
}

} // namespace ipc
>>>>>>> d1023758
<|MERGE_RESOLUTION|>--- conflicted
+++ resolved
@@ -1,517 +1,3 @@
-<<<<<<< HEAD
-#include "normal_collisions.hpp"
-
-#include <ipc/collisions/normal/normal_collisions_builder.hpp>
-#include <ipc/distance/edge_edge.hpp>
-#include <ipc/distance/point_edge.hpp>
-#include <ipc/distance/point_line.hpp>
-#include <ipc/distance/point_plane.hpp>
-#include <ipc/distance/point_point.hpp>
-#include <ipc/utils/local_to_global.hpp>
-
-#include <tbb/blocked_range.h>
-#include <tbb/enumerable_thread_specific.h>
-#include <tbb/parallel_for.h>
-#include <tbb/parallel_reduce.h>
-#include <tbb/parallel_sort.h>
-
-#include <stdexcept> // std::out_of_range
-
-namespace ipc {
-
-namespace {
-    /// @brief Convert element-vertex candidates to vertex-vertex candidates
-    /// @param elements Elements matrix of the mesh
-    /// @param vertices Vertex positions of the mesh
-    /// @param ev_candidates Element-vertex candidates
-    /// @param is_active Function to determine if a candidate is active
-    /// @return Vertex-vertex candidates
-    template <typename Candidate>
-    std::vector<VertexVertexCandidate>
-    element_vertex_to_vertex_vertex_candidates(
-        const Eigen::MatrixXi& elements,
-        const Eigen::MatrixXd& vertices,
-        const std::vector<Candidate>& candidates,
-        const std::function<bool(double)>& is_active)
-    {
-        std::vector<VertexVertexCandidate> vv_candidates;
-        for (const auto& [ei, vi, mat_pair] : candidates) {
-            for (int j = 0; j < elements.cols(); j++) {
-                const int vj = elements(ei, j);
-                if (is_active(point_point_distance(
-                        vertices.row(vi), vertices.row(vj)))) {
-                    vv_candidates.emplace_back(vi, vj);
-                }
-            }
-        }
-
-        // Remove duplicates
-        tbb::parallel_sort(vv_candidates.begin(), vv_candidates.end());
-        vv_candidates.erase(
-            std::unique(vv_candidates.begin(), vv_candidates.end()),
-            vv_candidates.end());
-
-        return vv_candidates;
-    }
-
-    std::vector<VertexVertexCandidate> edge_vertex_to_vertex_vertex_candidates(
-        const CollisionMesh& mesh,
-        const Eigen::MatrixXd& vertices,
-        const std::vector<EdgeVertexCandidate>& ev_candidates,
-        const std::function<bool(double)>& is_active)
-    {
-        return element_vertex_to_vertex_vertex_candidates(
-            mesh.edges(), vertices, ev_candidates, is_active);
-    }
-
-    std::vector<VertexVertexCandidate> face_vertex_to_vertex_vertex_candidates(
-        const CollisionMesh& mesh,
-        const Eigen::MatrixXd& vertices,
-        const std::vector<FaceVertexCandidate>& fv_candidates,
-        const std::function<bool(double)>& is_active)
-    {
-        return element_vertex_to_vertex_vertex_candidates(
-            mesh.faces(), vertices, fv_candidates, is_active);
-    }
-
-    std::vector<EdgeVertexCandidate> face_vertex_to_edge_vertex_candidates(
-        const CollisionMesh& mesh,
-        const Eigen::MatrixXd& vertices,
-        const std::vector<FaceVertexCandidate>& fv_candidates,
-        const std::function<bool(double)>& is_active)
-    {
-        std::vector<EdgeVertexCandidate> ev_candidates;
-        for (const auto& [fi, vi, mat_pair] : fv_candidates) {
-            for (int j = 0; j < 3; j++) {
-                const int ei = mesh.faces_to_edges()(fi, j);
-                const int vj = mesh.edges()(ei, 0);
-                const int vk = mesh.edges()(ei, 1);
-                if (is_active(point_edge_distance(
-                        vertices.row(vi), //
-                        vertices.row(vj), vertices.row(vk)))) {
-                    ev_candidates.emplace_back(ei, vi);
-                }
-            }
-        }
-
-        // Remove duplicates
-        tbb::parallel_sort(ev_candidates.begin(), ev_candidates.end());
-        ev_candidates.erase(
-            std::unique(ev_candidates.begin(), ev_candidates.end()),
-            ev_candidates.end());
-
-        return ev_candidates;
-    }
-
-    std::vector<EdgeVertexCandidate> edge_edge_to_edge_vertex_candidates(
-        const CollisionMesh& mesh,
-        const Eigen::MatrixXd& vertices,
-        const std::vector<EdgeEdgeCandidate>& ee_candidates,
-        const std::function<bool(double)>& is_active)
-    {
-        std::vector<EdgeVertexCandidate> ev_candidates;
-        for (const EdgeEdgeCandidate& ee : ee_candidates) {
-            for (int i = 0; i < 2; i++) {
-                const int ei = i == 0 ? ee.edge0_id : ee.edge1_id;
-                const int ej = i == 0 ? ee.edge1_id : ee.edge0_id;
-
-                const int ei0 = mesh.edges()(ei, 0);
-                const int ei1 = mesh.edges()(ei, 1);
-
-                for (int j = 0; j < 2; j++) {
-                    const int vj = mesh.edges()(ej, j);
-                    if (is_active(point_edge_distance(
-                            vertices.row(vj), //
-                            vertices.row(ei0), vertices.row(ei1)))) {
-                        ev_candidates.emplace_back(ei, vj);
-                    }
-                }
-            }
-        }
-
-        // Remove duplicates
-        tbb::parallel_sort(ev_candidates.begin(), ev_candidates.end());
-        ev_candidates.erase(
-            std::unique(ev_candidates.begin(), ev_candidates.end()),
-            ev_candidates.end());
-
-        return ev_candidates;
-    }
-} // namespace
-
-void NormalCollisions::build(
-    const CollisionMesh& mesh,
-    const Eigen::MatrixXd& vertices,
-    const double dhat,
-    const double dmin,
-    const BroadPhaseMethod broad_phase_method)
-{
-    assert(vertices.rows() == mesh.num_vertices());
-
-    double inflation_radius = (dhat + dmin) / 2;
-
-    Candidates candidates;
-    candidates.build(mesh, vertices, inflation_radius, broad_phase_method);
-
-    this->build(candidates, mesh, vertices, dhat, dmin);
-}
-
-void NormalCollisions::build(
-    const Candidates& candidates,
-    const CollisionMesh& mesh,
-    const Eigen::MatrixXd& vertices,
-    const double dhat,
-    const double dmin)
-{
-    assert(vertices.rows() == mesh.num_vertices());
-
-    clear();
-
-    // Cull the candidates by measuring the distance and dropping those that are
-    // greater than dhat.
-    const double offset_sqr = (dmin + dhat) * (dmin + dhat);
-    auto is_active = [&](double distance_sqr) {
-        return distance_sqr < offset_sqr;
-    };
-
-    tbb::enumerable_thread_specific<NormalCollisionsBuilder> storage(
-        use_area_weighting(), enable_shape_derivatives());
-
-    tbb::parallel_for(
-        tbb::blocked_range<size_t>(size_t(0), candidates.vv_candidates.size()),
-        [&](const tbb::blocked_range<size_t>& r) {
-            storage.local().add_vertex_vertex_collisions(
-                mesh, vertices, candidates.vv_candidates, is_active, r.begin(),
-                r.end());
-        });
-
-    tbb::parallel_for(
-        tbb::blocked_range<size_t>(size_t(0), candidates.ev_candidates.size()),
-        [&](const tbb::blocked_range<size_t>& r) {
-            storage.local().add_edge_vertex_collisions(
-                mesh, vertices, candidates.ev_candidates, is_active, r.begin(),
-                r.end());
-        });
-
-    tbb::parallel_for(
-        tbb::blocked_range<size_t>(size_t(0), candidates.ee_candidates.size()),
-        [&](const tbb::blocked_range<size_t>& r) {
-            storage.local().add_edge_edge_collisions(
-                mesh, vertices, candidates.ee_candidates, is_active, r.begin(),
-                r.end());
-        });
-
-    tbb::parallel_for(
-        tbb::blocked_range<size_t>(size_t(0), candidates.fv_candidates.size()),
-        [&](const tbb::blocked_range<size_t>& r) {
-            storage.local().add_face_vertex_collisions(
-                mesh, vertices, candidates.fv_candidates, is_active, r.begin(),
-                r.end());
-        });
-
-    if (use_improved_max_approximator()) {
-        if (candidates.ev_candidates.size() > 0) {
-            // Convert edge-vertex to vertex-vertex
-            const std::vector<VertexVertexCandidate> vv_candidates =
-                edge_vertex_to_vertex_vertex_candidates(
-                    mesh, vertices, candidates.ev_candidates, is_active);
-
-            tbb::parallel_for(
-                tbb::blocked_range<size_t>(size_t(0), vv_candidates.size()),
-                [&](const tbb::blocked_range<size_t>& r) {
-                    storage.local()
-                        .add_edge_vertex_negative_vertex_vertex_collisions(
-                            mesh, vertices, vv_candidates, r.begin(), r.end());
-                });
-        }
-
-        if (candidates.ee_candidates.size() > 0) {
-            // Convert edge-edge to edge-vertex
-            const auto ev_candidates = edge_edge_to_edge_vertex_candidates(
-                mesh, vertices, candidates.ee_candidates, is_active);
-
-            tbb::parallel_for(
-                tbb::blocked_range<size_t>(size_t(0), ev_candidates.size()),
-                [&](const tbb::blocked_range<size_t>& r) {
-                    storage.local()
-                        .add_edge_edge_negative_edge_vertex_collisions(
-                            mesh, vertices, ev_candidates, r.begin(), r.end());
-                });
-        }
-
-        if (candidates.fv_candidates.size() > 0) {
-            // Convert face-vertex to edge-vertex
-            const std::vector<EdgeVertexCandidate> ev_candidates =
-                face_vertex_to_edge_vertex_candidates(
-                    mesh, vertices, candidates.fv_candidates, is_active);
-
-            tbb::parallel_for(
-                tbb::blocked_range<size_t>(size_t(0), ev_candidates.size()),
-                [&](const tbb::blocked_range<size_t>& r) {
-                    storage.local()
-                        .add_face_vertex_negative_edge_vertex_collisions(
-                            mesh, vertices, ev_candidates, r.begin(), r.end());
-                });
-
-            // Convert face-vertex to vertex-vertex
-            const std::vector<VertexVertexCandidate> vv_candidates =
-                face_vertex_to_vertex_vertex_candidates(
-                    mesh, vertices, candidates.fv_candidates, is_active);
-
-            tbb::parallel_for(
-                tbb::blocked_range<size_t>(size_t(0), vv_candidates.size()),
-                [&](const tbb::blocked_range<size_t>& r) {
-                    storage.local()
-                        .add_face_vertex_positive_vertex_vertex_collisions(
-                            mesh, vertices, vv_candidates, r.begin(), r.end());
-                });
-        }
-    }
-
-    // -------------------------------------------------------------------------
-
-    NormalCollisionsBuilder::merge(storage, *this);
-
-    // logger().debug(to_string(mesh, vertices));
-
-    for (size_t ci = 0; ci < size(); ci++) {
-        NormalCollision& collision = (*this)[ci];
-        collision.dmin = dmin;
-    }
-}
-
-void NormalCollisions::set_use_area_weighting(const bool use_area_weighting)
-{
-    if (!empty() && use_area_weighting != m_use_area_weighting) {
-        logger().warn("Setting use_area_weighting after building collisions. "
-                      "Re-build collisions for this to have an effect.");
-    }
-
-    if (!use_area_weighting && use_improved_max_approximator()) {
-        logger().warn(
-            "Disabling area weighting while using the improved max approximator may lead to incorrect results.");
-    }
-
-    m_use_area_weighting = use_area_weighting;
-}
-
-void NormalCollisions::set_use_improved_max_approximator(
-    const bool use_improved_max_approximator)
-{
-    if (!empty()
-        && use_improved_max_approximator != m_use_improved_max_approximator) {
-        logger().warn(
-            "Setting use_improved_max_approximator after building collisions. "
-            "Re-build collisions for this to have an effect.");
-    }
-
-    if (!use_area_weighting() && use_improved_max_approximator) {
-        logger().warn(
-            "Enabling the improved max approximator while not using area weighting may lead to incorrect results.");
-    }
-
-    m_use_improved_max_approximator = use_improved_max_approximator;
-}
-
-void NormalCollisions::set_enable_shape_derivatives(
-    const bool enable_shape_derivatives)
-{
-    if (!empty() && enable_shape_derivatives != m_enable_shape_derivatives) {
-        logger().warn(
-            "Setting enable_shape_derivatives after building collisions. "
-            "Re-build collisions for this to have an effect.");
-    }
-
-    m_enable_shape_derivatives = enable_shape_derivatives;
-}
-
-// ============================================================================
-
-// NOTE: Actually distance squared
-double NormalCollisions::compute_minimum_distance(
-    const CollisionMesh& mesh, const Eigen::MatrixXd& vertices) const
-{
-    assert(vertices.rows() == mesh.num_vertices());
-
-    if (empty()) {
-        return std::numeric_limits<double>::infinity();
-    }
-
-    const Eigen::MatrixXi& edges = mesh.edges();
-    const Eigen::MatrixXi& faces = mesh.faces();
-
-    return tbb::parallel_reduce(
-        tbb::blocked_range<size_t>(0, size()),
-        std::numeric_limits<double>::infinity(),
-        [&](tbb::blocked_range<size_t> r, double partial_min_dist) -> double {
-            for (size_t i = r.begin(); i < r.end(); i++) {
-                const double dist = (*this)[i].compute_distance(
-                    (*this)[i].dof(vertices, edges, faces));
-
-                if (dist < partial_min_dist) {
-                    partial_min_dist = dist;
-                }
-            }
-            return partial_min_dist;
-        },
-        [](double a, double b) { return std::min(a, b); });
-}
-
-// ============================================================================
-
-size_t NormalCollisions::size() const
-{
-    return vv_collisions.size() + ev_collisions.size() + ee_collisions.size()
-        + fv_collisions.size() + pv_collisions.size();
-}
-
-bool NormalCollisions::empty() const
-{
-    return vv_collisions.empty() && ev_collisions.empty()
-        && ee_collisions.empty() && fv_collisions.empty()
-        && pv_collisions.empty();
-}
-
-void NormalCollisions::clear()
-{
-    vv_collisions.clear();
-    ev_collisions.clear();
-    ee_collisions.clear();
-    fv_collisions.clear();
-    pv_collisions.clear();
-}
-
-NormalCollision& NormalCollisions::operator[](size_t i)
-{
-    if (i < vv_collisions.size()) {
-        return vv_collisions[i];
-    }
-    i -= vv_collisions.size();
-    if (i < ev_collisions.size()) {
-        return ev_collisions[i];
-    }
-    i -= ev_collisions.size();
-    if (i < ee_collisions.size()) {
-        return ee_collisions[i];
-    }
-    i -= ee_collisions.size();
-    if (i < fv_collisions.size()) {
-        return fv_collisions[i];
-    }
-    i -= fv_collisions.size();
-    if (i < pv_collisions.size()) {
-        return pv_collisions[i];
-    }
-    throw std::out_of_range("Collision index is out of range!");
-}
-
-const NormalCollision& NormalCollisions::operator[](size_t i) const
-{
-    if (i < vv_collisions.size()) {
-        return vv_collisions[i];
-    }
-    i -= vv_collisions.size();
-    if (i < ev_collisions.size()) {
-        return ev_collisions[i];
-    }
-    i -= ev_collisions.size();
-    if (i < ee_collisions.size()) {
-        return ee_collisions[i];
-    }
-    i -= ee_collisions.size();
-    if (i < fv_collisions.size()) {
-        return fv_collisions[i];
-    }
-    i -= fv_collisions.size();
-    if (i < pv_collisions.size()) {
-        return pv_collisions[i];
-    }
-    throw std::out_of_range("Collision index is out of range!");
-}
-
-bool NormalCollisions::is_vertex_vertex(size_t i) const
-{
-    return i < vv_collisions.size();
-}
-
-bool NormalCollisions::is_edge_vertex(size_t i) const
-{
-    return i >= vv_collisions.size()
-        && i < vv_collisions.size() + ev_collisions.size();
-}
-
-bool NormalCollisions::is_edge_edge(size_t i) const
-{
-    return i >= vv_collisions.size() + ev_collisions.size()
-        && i
-        < vv_collisions.size() + ev_collisions.size() + ee_collisions.size();
-}
-
-bool NormalCollisions::is_face_vertex(size_t i) const
-{
-    return i
-        >= vv_collisions.size() + ev_collisions.size() + ee_collisions.size()
-        && i < vv_collisions.size() + ev_collisions.size()
-            + ee_collisions.size() + fv_collisions.size();
-}
-
-bool NormalCollisions::is_plane_vertex(size_t i) const
-{
-    return i >= vv_collisions.size() + ev_collisions.size()
-            + ee_collisions.size() + fv_collisions.size()
-        && i < vv_collisions.size() + ev_collisions.size()
-            + ee_collisions.size() + fv_collisions.size()
-            + pv_collisions.size();
-}
-
-std::string NormalCollisions::to_string(
-    const CollisionMesh& mesh, const Eigen::MatrixXd& vertices) const
-{
-    std::stringstream ss;
-    for (const auto& vv : vv_collisions) {
-        ss << "\n"
-           << fmt::format(
-                  "vv: {} {}, w: {:g}, d: {:g}",
-                  std::min(vv.vertex0_id, vv.vertex1_id),
-                  std::max(vv.vertex0_id, vv.vertex1_id), vv.weight,
-                  vv.compute_distance(
-                      vv.dof(vertices, mesh.edges(), mesh.faces())));
-    }
-    for (const auto& ev : ev_collisions) {
-        ss << "\n"
-           << fmt::format(
-                  "ev: {}=({}, {}) {}, w: {:g}, d: {:g}", ev.edge_id,
-                  mesh.edges()(ev.edge_id, 0), mesh.edges()(ev.edge_id, 1),
-                  ev.vertex_id, ev.weight,
-                  ev.compute_distance(
-                      ev.dof(vertices, mesh.edges(), mesh.faces())));
-    }
-    for (const auto& ee : ee_collisions) {
-        const long min_ei = std::min(ee.edge0_id, ee.edge1_id);
-        const long max_ei = std::max(ee.edge0_id, ee.edge1_id);
-        ss << "\n"
-           << fmt::format(
-                  "ee: {}=({}, {}) {}=({}, {}), w: {:g}, dtype: {}, d: {:g}",
-                  min_ei, mesh.edges()(min_ei, 0), mesh.edges()(min_ei, 1),
-                  max_ei, mesh.edges()(max_ei, 0), mesh.edges()(max_ei, 1),
-                  ee.weight, int(ee.dtype),
-                  ee.compute_distance(
-                      ee.dof(vertices, mesh.edges(), mesh.faces())));
-    }
-    for (const auto& fv : fv_collisions) {
-        ss << "\n"
-           << fmt::format(
-                  "fv: {}=({}, {}, {}) {}, w: {:g}, d: {:g}", fv.face_id,
-                  mesh.faces()(fv.face_id, 0), mesh.faces()(fv.face_id, 1),
-                  mesh.faces()(fv.face_id, 2), fv.vertex_id, fv.weight,
-                  fv.compute_distance(
-                      fv.dof(vertices, mesh.edges(), mesh.faces())));
-    }
-    return ss.str();
-}
-
-} // namespace ipc
-=======
 #include "normal_collisions.hpp"
 
 #include <ipc/collisions/normal/normal_collisions_builder.hpp>
@@ -692,7 +178,7 @@
         use_area_weighting(), enable_shape_derivatives());
 
     tbb::parallel_for(
-        tbb::blocked_range<size_t>(size_t(0), candidates.vv_candidates.size()),
+        tbb::blocked_range<size_t>(0, candidates.vv_candidates.size()),
         [&](const tbb::blocked_range<size_t>& r) {
             storage.local().add_vertex_vertex_collisions(
                 mesh, vertices, candidates.vv_candidates, is_active, r.begin(),
@@ -700,7 +186,7 @@
         });
 
     tbb::parallel_for(
-        tbb::blocked_range<size_t>(size_t(0), candidates.ev_candidates.size()),
+        tbb::blocked_range<size_t>(0, candidates.ev_candidates.size()),
         [&](const tbb::blocked_range<size_t>& r) {
             storage.local().add_edge_vertex_collisions(
                 mesh, vertices, candidates.ev_candidates, is_active, r.begin(),
@@ -708,7 +194,7 @@
         });
 
     tbb::parallel_for(
-        tbb::blocked_range<size_t>(size_t(0), candidates.ee_candidates.size()),
+        tbb::blocked_range<size_t>(0, candidates.ee_candidates.size()),
         [&](const tbb::blocked_range<size_t>& r) {
             storage.local().add_edge_edge_collisions(
                 mesh, vertices, candidates.ee_candidates, is_active, r.begin(),
@@ -716,7 +202,7 @@
         });
 
     tbb::parallel_for(
-        tbb::blocked_range<size_t>(size_t(0), candidates.fv_candidates.size()),
+        tbb::blocked_range<size_t>(0, candidates.fv_candidates.size()),
         [&](const tbb::blocked_range<size_t>& r) {
             storage.local().add_face_vertex_collisions(
                 mesh, vertices, candidates.fv_candidates, is_active, r.begin(),
@@ -731,7 +217,7 @@
                     mesh, vertices, candidates.ev_candidates, is_active);
 
             tbb::parallel_for(
-                tbb::blocked_range<size_t>(size_t(0), vv_candidates.size()),
+                tbb::blocked_range<size_t>(0, vv_candidates.size()),
                 [&](const tbb::blocked_range<size_t>& r) {
                     storage.local()
                         .add_edge_vertex_negative_vertex_vertex_collisions(
@@ -745,7 +231,7 @@
                 mesh, vertices, candidates.ee_candidates, is_active);
 
             tbb::parallel_for(
-                tbb::blocked_range<size_t>(size_t(0), ev_candidates.size()),
+                tbb::blocked_range<size_t>(0, ev_candidates.size()),
                 [&](const tbb::blocked_range<size_t>& r) {
                     storage.local()
                         .add_edge_edge_negative_edge_vertex_collisions(
@@ -760,7 +246,7 @@
                     mesh, vertices, candidates.fv_candidates, is_active);
 
             tbb::parallel_for(
-                tbb::blocked_range<size_t>(size_t(0), ev_candidates.size()),
+                tbb::blocked_range<size_t>(0, ev_candidates.size()),
                 [&](const tbb::blocked_range<size_t>& r) {
                     storage.local()
                         .add_face_vertex_negative_edge_vertex_collisions(
@@ -773,7 +259,7 @@
                     mesh, vertices, candidates.fv_candidates, is_active);
 
             tbb::parallel_for(
-                tbb::blocked_range<size_t>(size_t(0), vv_candidates.size()),
+                tbb::blocked_range<size_t>(0, vv_candidates.size()),
                 [&](const tbb::blocked_range<size_t>& r) {
                     storage.local()
                         .add_face_vertex_positive_vertex_vertex_collisions(
@@ -860,7 +346,7 @@
         [&](tbb::blocked_range<size_t> r, double partial_min_dist) -> double {
             for (size_t i = r.begin(); i < r.end(); i++) {
                 const double dist = (*this)[i].compute_distance(
-                    (*this)[i].dof(vertices, edges, faces));
+                    (*this)[i].dof(vertices, mesh.edges(), mesh.faces()));
 
                 if (dist < partial_min_dist) {
                     partial_min_dist = dist;
@@ -1024,5 +510,4 @@
     return ss.str();
 }
 
-} // namespace ipc
->>>>>>> d1023758
+} // namespace ipc