<<<<<<< HEAD
#include "edge_vertex.hpp"

#include <ipc/distance/point_edge.hpp>
#include <ipc/tangent/closest_point.hpp>
#include <ipc/tangent/relative_velocity.hpp>
#include <ipc/tangent/tangent_basis.hpp>

namespace ipc {

EdgeVertexTangentialCollision::EdgeVertexTangentialCollision(
    const EdgeVertexNormalCollision& collision)
    : EdgeVertexCandidate(collision.edge_id, collision.vertex_id)
{
    this->weight = collision.weight;
    this->weight_gradient = collision.weight_gradient;
}

EdgeVertexTangentialCollision::EdgeVertexTangentialCollision(
    const EdgeVertexNormalCollision& collision,
    const VectorMax12d& positions,
    const NormalPotential& normal_potential,
    const double normal_stiffness)
    : EdgeVertexTangentialCollision(collision)
{
    TangentialCollision::init(
        collision, positions, normal_potential, normal_stiffness);
}

// ============================================================================

MatrixMax<double, 3, 2> EdgeVertexTangentialCollision::compute_tangent_basis(
    const VectorMax12d& positions) const
{
    assert(positions.size() == ndof());
    return point_edge_tangent_basis(
        positions.head(dim()), positions.segment(dim(), dim()),
        positions.tail(dim()));
}

MatrixMax<double, 36, 2>
EdgeVertexTangentialCollision::compute_tangent_basis_jacobian(
    const VectorMax12d& positions) const
{
    assert(positions.size() == ndof());
    return point_edge_tangent_basis_jacobian(
        positions.head(dim()), positions.segment(dim(), dim()),
        positions.tail(dim()));
}

// ============================================================================

VectorMax2d EdgeVertexTangentialCollision::compute_closest_point(
    const VectorMax12d& positions) const
{
    assert(positions.size() == ndof());
    VectorMax2d alpha(1);
    alpha[0] = point_edge_closest_point(
        positions.head(dim()), positions.segment(dim(), dim()),
        positions.tail(dim()));
    return alpha;
}

MatrixMax<double, 2, 12>
EdgeVertexTangentialCollision::compute_closest_point_jacobian(
    const VectorMax12d& positions) const
{
    assert(positions.size() == ndof());
    return point_edge_closest_point_jacobian(
               positions.head(dim()), positions.segment(dim(), dim()),
               positions.tail(dim()))
        .transpose();
}

// ============================================================================

VectorMax3d EdgeVertexTangentialCollision::relative_velocity(
    const VectorMax12d& velocities) const
{
    assert(velocities.size() == ndof());
    return point_edge_relative_velocity(
        velocities.head(dim()), velocities.segment(dim(), dim()),
        velocities.tail(dim()), closest_point[0]);
}

MatrixMax<double, 3, 12>
EdgeVertexTangentialCollision::relative_velocity_matrix(
    const VectorMax2d& _closest_point) const
{
    assert(_closest_point.size() == 1);
    return point_edge_relative_velocity_matrix(dim(), _closest_point[0]);
}

MatrixMax<double, 6, 12>
EdgeVertexTangentialCollision::relative_velocity_matrix_jacobian(
    const VectorMax2d& _closest_point) const
{
    assert(_closest_point.size() == 1);
    return point_edge_relative_velocity_matrix_jacobian(
        dim(), _closest_point[0]);
}

} // namespace ipc
=======
#include "edge_vertex.hpp"

#include <ipc/distance/point_edge.hpp>
#include <ipc/tangent/closest_point.hpp>
#include <ipc/tangent/relative_velocity.hpp>
#include <ipc/tangent/tangent_basis.hpp>

namespace ipc {

EdgeVertexTangentialCollision::EdgeVertexTangentialCollision(
    const EdgeVertexNormalCollision& collision)
    : EdgeVertexCandidate(collision.edge_id, collision.vertex_id)
{
    this->weight = collision.weight;
    this->weight_gradient = collision.weight_gradient;
}

EdgeVertexTangentialCollision::EdgeVertexTangentialCollision(
    const EdgeVertexNormalCollision& collision,
    Eigen::ConstRef<VectorMax12d> positions,
    const NormalPotential& normal_potential,
    const double normal_stiffness)
    : EdgeVertexTangentialCollision(collision)
{
    TangentialCollision::init(
        collision, positions, normal_potential, normal_stiffness);
}

// ============================================================================

MatrixMax<double, 3, 2> EdgeVertexTangentialCollision::compute_tangent_basis(
    Eigen::ConstRef<VectorMax12d> positions) const
{
    assert(positions.size() == ndof());
    return point_edge_tangent_basis(
        positions.head(dim()), positions.segment(dim(), dim()),
        positions.tail(dim()));
}

MatrixMax<double, 36, 2>
EdgeVertexTangentialCollision::compute_tangent_basis_jacobian(
    Eigen::ConstRef<VectorMax12d> positions) const
{
    assert(positions.size() == ndof());
    return point_edge_tangent_basis_jacobian(
        positions.head(dim()), positions.segment(dim(), dim()),
        positions.tail(dim()));
}

// ============================================================================

VectorMax2d EdgeVertexTangentialCollision::compute_closest_point(
    Eigen::ConstRef<VectorMax12d> positions) const
{
    assert(positions.size() == ndof());
    VectorMax2d alpha(1);
    alpha[0] = point_edge_closest_point(
        positions.head(dim()), positions.segment(dim(), dim()),
        positions.tail(dim()));
    return alpha;
}

MatrixMax<double, 2, 12>
EdgeVertexTangentialCollision::compute_closest_point_jacobian(
    Eigen::ConstRef<VectorMax12d> positions) const
{
    assert(positions.size() == ndof());
    return point_edge_closest_point_jacobian(
               positions.head(dim()), positions.segment(dim(), dim()),
               positions.tail(dim()))
        .transpose();
}

// ============================================================================

VectorMax3d EdgeVertexTangentialCollision::relative_velocity(
    Eigen::ConstRef<VectorMax12d> velocities) const
{
    assert(velocities.size() == ndof());
    return point_edge_relative_velocity(
        velocities.head(dim()), velocities.segment(dim(), dim()),
        velocities.tail(dim()), closest_point[0]);
}

MatrixMax<double, 3, 12>
EdgeVertexTangentialCollision::relative_velocity_matrix(
    Eigen::ConstRef<VectorMax2d> _closest_point) const
{
    assert(_closest_point.size() == 1);
    return point_edge_relative_velocity_matrix(dim(), _closest_point[0]);
}

MatrixMax<double, 6, 12>
EdgeVertexTangentialCollision::relative_velocity_matrix_jacobian(
    Eigen::ConstRef<VectorMax2d> _closest_point) const
{
    assert(_closest_point.size() == 1);
    return point_edge_relative_velocity_matrix_jacobian(
        dim(), _closest_point[0]);
}

} // namespace ipc
>>>>>>> 159fd8f0
<|MERGE_RESOLUTION|>--- conflicted
+++ resolved
@@ -1,107 +1,3 @@
-<<<<<<< HEAD
-#include "edge_vertex.hpp"
-
-#include <ipc/distance/point_edge.hpp>
-#include <ipc/tangent/closest_point.hpp>
-#include <ipc/tangent/relative_velocity.hpp>
-#include <ipc/tangent/tangent_basis.hpp>
-
-namespace ipc {
-
-EdgeVertexTangentialCollision::EdgeVertexTangentialCollision(
-    const EdgeVertexNormalCollision& collision)
-    : EdgeVertexCandidate(collision.edge_id, collision.vertex_id)
-{
-    this->weight = collision.weight;
-    this->weight_gradient = collision.weight_gradient;
-}
-
-EdgeVertexTangentialCollision::EdgeVertexTangentialCollision(
-    const EdgeVertexNormalCollision& collision,
-    const VectorMax12d& positions,
-    const NormalPotential& normal_potential,
-    const double normal_stiffness)
-    : EdgeVertexTangentialCollision(collision)
-{
-    TangentialCollision::init(
-        collision, positions, normal_potential, normal_stiffness);
-}
-
-// ============================================================================
-
-MatrixMax<double, 3, 2> EdgeVertexTangentialCollision::compute_tangent_basis(
-    const VectorMax12d& positions) const
-{
-    assert(positions.size() == ndof());
-    return point_edge_tangent_basis(
-        positions.head(dim()), positions.segment(dim(), dim()),
-        positions.tail(dim()));
-}
-
-MatrixMax<double, 36, 2>
-EdgeVertexTangentialCollision::compute_tangent_basis_jacobian(
-    const VectorMax12d& positions) const
-{
-    assert(positions.size() == ndof());
-    return point_edge_tangent_basis_jacobian(
-        positions.head(dim()), positions.segment(dim(), dim()),
-        positions.tail(dim()));
-}
-
-// ============================================================================
-
-VectorMax2d EdgeVertexTangentialCollision::compute_closest_point(
-    const VectorMax12d& positions) const
-{
-    assert(positions.size() == ndof());
-    VectorMax2d alpha(1);
-    alpha[0] = point_edge_closest_point(
-        positions.head(dim()), positions.segment(dim(), dim()),
-        positions.tail(dim()));
-    return alpha;
-}
-
-MatrixMax<double, 2, 12>
-EdgeVertexTangentialCollision::compute_closest_point_jacobian(
-    const VectorMax12d& positions) const
-{
-    assert(positions.size() == ndof());
-    return point_edge_closest_point_jacobian(
-               positions.head(dim()), positions.segment(dim(), dim()),
-               positions.tail(dim()))
-        .transpose();
-}
-
-// ============================================================================
-
-VectorMax3d EdgeVertexTangentialCollision::relative_velocity(
-    const VectorMax12d& velocities) const
-{
-    assert(velocities.size() == ndof());
-    return point_edge_relative_velocity(
-        velocities.head(dim()), velocities.segment(dim(), dim()),
-        velocities.tail(dim()), closest_point[0]);
-}
-
-MatrixMax<double, 3, 12>
-EdgeVertexTangentialCollision::relative_velocity_matrix(
-    const VectorMax2d& _closest_point) const
-{
-    assert(_closest_point.size() == 1);
-    return point_edge_relative_velocity_matrix(dim(), _closest_point[0]);
-}
-
-MatrixMax<double, 6, 12>
-EdgeVertexTangentialCollision::relative_velocity_matrix_jacobian(
-    const VectorMax2d& _closest_point) const
-{
-    assert(_closest_point.size() == 1);
-    return point_edge_relative_velocity_matrix_jacobian(
-        dim(), _closest_point[0]);
-}
-
-} // namespace ipc
-=======
 #include "edge_vertex.hpp"
 
 #include <ipc/distance/point_edge.hpp>
@@ -203,5 +99,4 @@
         dim(), _closest_point[0]);
 }
 
-} // namespace ipc
->>>>>>> 159fd8f0
+} // namespace ipc