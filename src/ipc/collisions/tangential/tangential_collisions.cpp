<<<<<<< HEAD
#include "tangential_collisions.hpp"

#include <ipc/distance/edge_edge_mollifier.hpp>
#include <ipc/utils/local_to_global.hpp>

#include <tbb/blocked_range.h>
#include <tbb/enumerable_thread_specific.h>
#include <tbb/parallel_for.h>

#include <stdexcept> // std::out_of_range

namespace ipc {

void TangentialCollisions::build(
    const CollisionMesh& mesh,
    const Eigen::MatrixXd& vertices,
    const NormalCollisions& collisions,
    const NormalPotential& normal_potential,
    const double normal_stiffness,
    const Eigen::VectorXd& mus,
    const std::function<double(double, double, BlendType)>& blend_mu,
    const BlendType blend_type)

{
    assert(mus.size() == vertices.rows());

    const Eigen::MatrixXi& edges = mesh.edges();
    const Eigen::MatrixXi& faces = mesh.faces();

    clear();

    const auto& C_vv = collisions.vv_collisions;
    const auto& C_ev = collisions.ev_collisions;
    const auto& C_ee = collisions.ee_collisions;
    const auto& C_fv = collisions.fv_collisions;
    auto& [FC_vv, FC_ev, FC_ee, FC_fv] = *this;

    FC_vv.reserve(C_vv.size());
    for (const auto& c_vv : C_vv) {
        FC_vv.emplace_back(
            c_vv, c_vv.dof(vertices, edges, faces), normal_potential,
            normal_stiffness);
        const auto& [v0i, v1i, _, __] = FC_vv.back().vertex_ids(edges, faces);

        FC_vv.back().mu = blend_mu(mus(v0i), mus(v1i), blend_type);
        FC_vv.back().s_mu = -1;
        FC_vv.back().k_mu = -1;
    }

    FC_ev.reserve(C_ev.size());
    for (const auto& c_ev : C_ev) {
        FC_ev.emplace_back(
            c_ev, c_ev.dof(vertices, edges, faces), normal_potential,
            normal_stiffness);
        const auto& [vi, e0i, e1i, _] = FC_ev.back().vertex_ids(edges, faces);

        const double edge_mu =
            (mus(e1i) - mus(e0i)) * FC_ev.back().closest_point[0] + mus(e0i);
        FC_ev.back().mu = blend_mu(edge_mu, mus(vi), blend_type);
        FC_ev.back().s_mu = -1;
        FC_ev.back().k_mu = -1;
    }

    FC_ee.reserve(C_ee.size());
    for (const auto& c_ee : C_ee) {
        const auto& [ea0i, ea1i, eb0i, eb1i] = c_ee.vertex_ids(edges, faces);
        const Eigen::Vector3d ea0 = vertices.row(ea0i);
        const Eigen::Vector3d ea1 = vertices.row(ea1i);
        const Eigen::Vector3d eb0 = vertices.row(eb0i);
        const Eigen::Vector3d eb1 = vertices.row(eb1i);

        // Skip EE collisions that are close to parallel
        if (edge_edge_cross_squarednorm(ea0, ea1, eb0, eb1) < c_ee.eps_x) {
            continue;
        }

        FC_ee.emplace_back(
            c_ee, c_ee.dof(vertices, edges, faces), normal_potential,
            normal_stiffness);

        double ea_mu =
            (mus(ea1i) - mus(ea0i)) * FC_ee.back().closest_point[0] + mus(ea0i);
        double eb_mu =
            (mus(eb1i) - mus(eb0i)) * FC_ee.back().closest_point[1] + mus(eb0i);
        FC_ee.back().mu = blend_mu(ea_mu, eb_mu, blend_type);
        FC_ee.back().s_mu = -1;
        FC_ee.back().k_mu = -1;
    }

    FC_fv.reserve(C_fv.size());
    for (const auto& c_fv : C_fv) {
        FC_fv.emplace_back(
            c_fv, c_fv.dof(vertices, edges, faces), normal_potential,
            normal_stiffness);
        const auto& [vi, f0i, f1i, f2i] = FC_fv.back().vertex_ids(edges, faces);

        double face_mu = mus(f0i)
            + FC_fv.back().closest_point[0] * (mus(f1i) - mus(f0i))
            + FC_fv.back().closest_point[1] * (mus(f2i) - mus(f0i));
        FC_fv.back().mu = blend_mu(face_mu, mus(vi), blend_type);
        FC_fv.back().s_mu = -1;
        FC_fv.back().k_mu = -1;
    }
}


void TangentialCollisions::build(
    const CollisionMesh& mesh,
    const Eigen::MatrixXd& vertices,
    const NormalCollisions& collisions,
    const NormalPotential& normal_potential,
    double barrier_stiffness,
    double mu,
    double s_mu,
    double k_mu)
{
    const Eigen::MatrixXi& edges = mesh.edges();
    const Eigen::MatrixXi& faces = mesh.faces();
    clear();

    auto setFrictionParams = [](auto& collision, double g_mu, double g_s_mu, double g_k_mu) {
        collision.mu = g_mu;
        collision.s_mu = g_s_mu;
        collision.k_mu = g_k_mu;
    };

    const auto& C_vv = collisions.vv_collisions;
    const auto& C_ev = collisions.ev_collisions;
    const auto& C_ee = collisions.ee_collisions;
    const auto& C_fv = collisions.fv_collisions;
    auto& [FC_vv, FC_ev, FC_ee, FC_fv] = *this;

    FC_vv.reserve(C_vv.size());
    for (const auto& c_vv : C_vv) {
        FC_vv.emplace_back(
            c_vv, c_vv.dof(vertices, edges, faces), normal_potential,
            barrier_stiffness);
        const auto& [v0i, v1i, _, __] = FC_vv.back().vertex_ids(edges, faces);
        setFrictionParams(FC_vv.back(), mu, s_mu, k_mu);
    }

    FC_ev.reserve(C_ev.size());
    for (const auto& c_ev : C_ev) {
        FC_ev.emplace_back(
            c_ev, c_ev.dof(vertices, edges, faces), normal_potential,
            barrier_stiffness);
        const auto& [vi, e0i, e1i, _] = FC_ev.back().vertex_ids(edges, faces);
        setFrictionParams(FC_ev.back(), mu, s_mu, k_mu);
    }

    FC_ee.reserve(C_ee.size());
    for (const auto& c_ee : C_ee) {
        const auto& [ea0i, ea1i, eb0i, eb1i] = c_ee.vertex_ids(edges, faces);
        const Eigen::Vector3d ea0 = vertices.row(ea0i);
        const Eigen::Vector3d ea1 = vertices.row(ea1i);
        const Eigen::Vector3d eb0 = vertices.row(eb0i);
        const Eigen::Vector3d eb1 = vertices.row(eb1i);

        // Skip EE collisions that are close to parallel
        if (edge_edge_cross_squarednorm(ea0, ea1, eb0, eb1) < c_ee.eps_x) {
            continue;
        }

        FC_ee.emplace_back(
            c_ee, c_ee.dof(vertices, edges, faces), normal_potential,
            barrier_stiffness);

        setFrictionParams(FC_ee.back(), mu, s_mu, k_mu);
    }

    FC_fv.reserve(C_fv.size());
    for (const auto& c_fv : C_fv) {
        FC_fv.emplace_back(
            c_fv, c_fv.dof(vertices, edges, faces), normal_potential,
            barrier_stiffness);
        const auto& [vi, f0i, f1i, f2i] = FC_fv.back().vertex_ids(edges, faces);

        setFrictionParams(FC_fv.back(), mu, s_mu, k_mu);
    }
}

// ============================================================================

size_t TangentialCollisions::size() const
{
    return vv_collisions.size() + ev_collisions.size() + ee_collisions.size()
        + fv_collisions.size();
}

bool TangentialCollisions::empty() const
{
    return vv_collisions.empty() && ev_collisions.empty()
        && ee_collisions.empty() && fv_collisions.empty();
}

void TangentialCollisions::clear()
{
    vv_collisions.clear();
    ev_collisions.clear();
    ee_collisions.clear();
    fv_collisions.clear();
}

TangentialCollision& TangentialCollisions::operator[](size_t i)
{
    if (i < vv_collisions.size()) {
        return vv_collisions[i];
    }
    i -= vv_collisions.size();
    if (i < ev_collisions.size()) {
        return ev_collisions[i];
    }
    i -= ev_collisions.size();
    if (i < ee_collisions.size()) {
        return ee_collisions[i];
    }
    i -= ee_collisions.size();
    if (i < fv_collisions.size()) {
        return fv_collisions[i];
    }
    throw std::out_of_range("Friction collision index is out of range!");
}

const TangentialCollision& TangentialCollisions::operator[](size_t i) const
{
    if (i < vv_collisions.size()) {
        return vv_collisions[i];
    }
    i -= vv_collisions.size();
    if (i < ev_collisions.size()) {
        return ev_collisions[i];
    }
    i -= ev_collisions.size();
    if (i < ee_collisions.size()) {
        return ee_collisions[i];
    }
    i -= ee_collisions.size();
    if (i < fv_collisions.size()) {
        return fv_collisions[i];
    }
    throw std::out_of_range("Friction collision index is out of range!");
}

} // namespace ipc
=======
#include "tangential_collisions.hpp"

#include <ipc/distance/edge_edge_mollifier.hpp>
#include <ipc/utils/local_to_global.hpp>

#include <tbb/blocked_range.h>
#include <tbb/enumerable_thread_specific.h>
#include <tbb/parallel_for.h>

#include <stdexcept> // std::out_of_range

namespace ipc {

void TangentialCollisions::build(
    const CollisionMesh& mesh,
    Eigen::ConstRef<Eigen::MatrixXd> vertices,
    const NormalCollisions& collisions,
    const NormalPotential& normal_potential,
    const double normal_stiffness,
    Eigen::ConstRef<Eigen::VectorXd> mus,
    const std::function<double(double, double)>& blend_mu)
{
    assert(mus.size() == vertices.rows());

    const Eigen::MatrixXi& edges = mesh.edges();
    const Eigen::MatrixXi& faces = mesh.faces();

    clear();

    const auto& C_vv = collisions.vv_collisions;
    const auto& C_ev = collisions.ev_collisions;
    const auto& C_ee = collisions.ee_collisions;
    const auto& C_fv = collisions.fv_collisions;
    auto& [FC_vv, FC_ev, FC_ee, FC_fv] = *this;

    FC_vv.reserve(C_vv.size());
    for (const auto& c_vv : C_vv) {
        FC_vv.emplace_back(
            c_vv, c_vv.dof(vertices, edges, faces), normal_potential,
            normal_stiffness);
        const auto& [v0i, v1i, _, __] = FC_vv.back().vertex_ids(edges, faces);

        FC_vv.back().mu = blend_mu(mus(v0i), mus(v1i));
    }

    FC_ev.reserve(C_ev.size());
    for (const auto& c_ev : C_ev) {
        FC_ev.emplace_back(
            c_ev, c_ev.dof(vertices, edges, faces), normal_potential,
            normal_stiffness);
        const auto& [vi, e0i, e1i, _] = FC_ev.back().vertex_ids(edges, faces);

        const double edge_mu =
            (mus(e1i) - mus(e0i)) * FC_ev.back().closest_point[0] + mus(e0i);
        FC_ev.back().mu = blend_mu(edge_mu, mus(vi));
    }

    FC_ee.reserve(C_ee.size());
    for (const auto& c_ee : C_ee) {
        const auto& [ea0i, ea1i, eb0i, eb1i] = c_ee.vertex_ids(edges, faces);
        const Eigen::Vector3d ea0 = vertices.row(ea0i);
        const Eigen::Vector3d ea1 = vertices.row(ea1i);
        const Eigen::Vector3d eb0 = vertices.row(eb0i);
        const Eigen::Vector3d eb1 = vertices.row(eb1i);

        // Skip EE collisions that are close to parallel
        if (edge_edge_cross_squarednorm(ea0, ea1, eb0, eb1) < c_ee.eps_x) {
            continue;
        }

        FC_ee.emplace_back(
            c_ee, c_ee.dof(vertices, edges, faces), normal_potential,
            normal_stiffness);

        double ea_mu =
            (mus(ea1i) - mus(ea0i)) * FC_ee.back().closest_point[0] + mus(ea0i);
        double eb_mu =
            (mus(eb1i) - mus(eb0i)) * FC_ee.back().closest_point[1] + mus(eb0i);
        FC_ee.back().mu = blend_mu(ea_mu, eb_mu);
    }

    FC_fv.reserve(C_fv.size());
    for (const auto& c_fv : C_fv) {
        FC_fv.emplace_back(
            c_fv, c_fv.dof(vertices, edges, faces), normal_potential,
            normal_stiffness);
        const auto& [vi, f0i, f1i, f2i] = FC_fv.back().vertex_ids(edges, faces);

        double face_mu = mus(f0i)
            + FC_fv.back().closest_point[0] * (mus(f1i) - mus(f0i))
            + FC_fv.back().closest_point[1] * (mus(f2i) - mus(f0i));
        FC_fv.back().mu = blend_mu(face_mu, mus(vi));
    }
}

// ============================================================================

size_t TangentialCollisions::size() const
{
    return vv_collisions.size() + ev_collisions.size() + ee_collisions.size()
        + fv_collisions.size();
}

bool TangentialCollisions::empty() const
{
    return vv_collisions.empty() && ev_collisions.empty()
        && ee_collisions.empty() && fv_collisions.empty();
}

void TangentialCollisions::clear()
{
    vv_collisions.clear();
    ev_collisions.clear();
    ee_collisions.clear();
    fv_collisions.clear();
}

TangentialCollision& TangentialCollisions::operator[](size_t i)
{
    if (i < vv_collisions.size()) {
        return vv_collisions[i];
    }
    i -= vv_collisions.size();
    if (i < ev_collisions.size()) {
        return ev_collisions[i];
    }
    i -= ev_collisions.size();
    if (i < ee_collisions.size()) {
        return ee_collisions[i];
    }
    i -= ee_collisions.size();
    if (i < fv_collisions.size()) {
        return fv_collisions[i];
    }
    throw std::out_of_range("Friction collision index is out of range!");
}

const TangentialCollision& TangentialCollisions::operator[](size_t i) const
{
    if (i < vv_collisions.size()) {
        return vv_collisions[i];
    }
    i -= vv_collisions.size();
    if (i < ev_collisions.size()) {
        return ev_collisions[i];
    }
    i -= ev_collisions.size();
    if (i < ee_collisions.size()) {
        return ee_collisions[i];
    }
    i -= ee_collisions.size();
    if (i < fv_collisions.size()) {
        return fv_collisions[i];
    }
    throw std::out_of_range("Friction collision index is out of range!");
}

} // namespace ipc
>>>>>>> 159fd8f0
<|MERGE_RESOLUTION|>--- conflicted
+++ resolved
@@ -1,405 +1,242 @@
-<<<<<<< HEAD
-#include "tangential_collisions.hpp"
-
-#include <ipc/distance/edge_edge_mollifier.hpp>
-#include <ipc/utils/local_to_global.hpp>
-
-#include <tbb/blocked_range.h>
-#include <tbb/enumerable_thread_specific.h>
-#include <tbb/parallel_for.h>
-
-#include <stdexcept> // std::out_of_range
-
-namespace ipc {
-
-void TangentialCollisions::build(
-    const CollisionMesh& mesh,
-    const Eigen::MatrixXd& vertices,
-    const NormalCollisions& collisions,
-    const NormalPotential& normal_potential,
-    const double normal_stiffness,
-    const Eigen::VectorXd& mus,
-    const std::function<double(double, double, BlendType)>& blend_mu,
-    const BlendType blend_type)
-
-{
-    assert(mus.size() == vertices.rows());
-
-    const Eigen::MatrixXi& edges = mesh.edges();
-    const Eigen::MatrixXi& faces = mesh.faces();
-
-    clear();
-
-    const auto& C_vv = collisions.vv_collisions;
-    const auto& C_ev = collisions.ev_collisions;
-    const auto& C_ee = collisions.ee_collisions;
-    const auto& C_fv = collisions.fv_collisions;
-    auto& [FC_vv, FC_ev, FC_ee, FC_fv] = *this;
-
-    FC_vv.reserve(C_vv.size());
-    for (const auto& c_vv : C_vv) {
-        FC_vv.emplace_back(
-            c_vv, c_vv.dof(vertices, edges, faces), normal_potential,
-            normal_stiffness);
-        const auto& [v0i, v1i, _, __] = FC_vv.back().vertex_ids(edges, faces);
-
-        FC_vv.back().mu = blend_mu(mus(v0i), mus(v1i), blend_type);
-        FC_vv.back().s_mu = -1;
-        FC_vv.back().k_mu = -1;
-    }
-
-    FC_ev.reserve(C_ev.size());
-    for (const auto& c_ev : C_ev) {
-        FC_ev.emplace_back(
-            c_ev, c_ev.dof(vertices, edges, faces), normal_potential,
-            normal_stiffness);
-        const auto& [vi, e0i, e1i, _] = FC_ev.back().vertex_ids(edges, faces);
-
-        const double edge_mu =
-            (mus(e1i) - mus(e0i)) * FC_ev.back().closest_point[0] + mus(e0i);
-        FC_ev.back().mu = blend_mu(edge_mu, mus(vi), blend_type);
-        FC_ev.back().s_mu = -1;
-        FC_ev.back().k_mu = -1;
-    }
-
-    FC_ee.reserve(C_ee.size());
-    for (const auto& c_ee : C_ee) {
-        const auto& [ea0i, ea1i, eb0i, eb1i] = c_ee.vertex_ids(edges, faces);
-        const Eigen::Vector3d ea0 = vertices.row(ea0i);
-        const Eigen::Vector3d ea1 = vertices.row(ea1i);
-        const Eigen::Vector3d eb0 = vertices.row(eb0i);
-        const Eigen::Vector3d eb1 = vertices.row(eb1i);
-
-        // Skip EE collisions that are close to parallel
-        if (edge_edge_cross_squarednorm(ea0, ea1, eb0, eb1) < c_ee.eps_x) {
-            continue;
-        }
-
-        FC_ee.emplace_back(
-            c_ee, c_ee.dof(vertices, edges, faces), normal_potential,
-            normal_stiffness);
-
-        double ea_mu =
-            (mus(ea1i) - mus(ea0i)) * FC_ee.back().closest_point[0] + mus(ea0i);
-        double eb_mu =
-            (mus(eb1i) - mus(eb0i)) * FC_ee.back().closest_point[1] + mus(eb0i);
-        FC_ee.back().mu = blend_mu(ea_mu, eb_mu, blend_type);
-        FC_ee.back().s_mu = -1;
-        FC_ee.back().k_mu = -1;
-    }
-
-    FC_fv.reserve(C_fv.size());
-    for (const auto& c_fv : C_fv) {
-        FC_fv.emplace_back(
-            c_fv, c_fv.dof(vertices, edges, faces), normal_potential,
-            normal_stiffness);
-        const auto& [vi, f0i, f1i, f2i] = FC_fv.back().vertex_ids(edges, faces);
-
-        double face_mu = mus(f0i)
-            + FC_fv.back().closest_point[0] * (mus(f1i) - mus(f0i))
-            + FC_fv.back().closest_point[1] * (mus(f2i) - mus(f0i));
-        FC_fv.back().mu = blend_mu(face_mu, mus(vi), blend_type);
-        FC_fv.back().s_mu = -1;
-        FC_fv.back().k_mu = -1;
-    }
-}
-
-
-void TangentialCollisions::build(
-    const CollisionMesh& mesh,
-    const Eigen::MatrixXd& vertices,
-    const NormalCollisions& collisions,
-    const NormalPotential& normal_potential,
-    double barrier_stiffness,
-    double mu,
-    double s_mu,
-    double k_mu)
-{
-    const Eigen::MatrixXi& edges = mesh.edges();
-    const Eigen::MatrixXi& faces = mesh.faces();
-    clear();
-
-    auto setFrictionParams = [](auto& collision, double g_mu, double g_s_mu, double g_k_mu) {
-        collision.mu = g_mu;
-        collision.s_mu = g_s_mu;
-        collision.k_mu = g_k_mu;
-    };
-
-    const auto& C_vv = collisions.vv_collisions;
-    const auto& C_ev = collisions.ev_collisions;
-    const auto& C_ee = collisions.ee_collisions;
-    const auto& C_fv = collisions.fv_collisions;
-    auto& [FC_vv, FC_ev, FC_ee, FC_fv] = *this;
-
-    FC_vv.reserve(C_vv.size());
-    for (const auto& c_vv : C_vv) {
-        FC_vv.emplace_back(
-            c_vv, c_vv.dof(vertices, edges, faces), normal_potential,
-            barrier_stiffness);
-        const auto& [v0i, v1i, _, __] = FC_vv.back().vertex_ids(edges, faces);
-        setFrictionParams(FC_vv.back(), mu, s_mu, k_mu);
-    }
-
-    FC_ev.reserve(C_ev.size());
-    for (const auto& c_ev : C_ev) {
-        FC_ev.emplace_back(
-            c_ev, c_ev.dof(vertices, edges, faces), normal_potential,
-            barrier_stiffness);
-        const auto& [vi, e0i, e1i, _] = FC_ev.back().vertex_ids(edges, faces);
-        setFrictionParams(FC_ev.back(), mu, s_mu, k_mu);
-    }
-
-    FC_ee.reserve(C_ee.size());
-    for (const auto& c_ee : C_ee) {
-        const auto& [ea0i, ea1i, eb0i, eb1i] = c_ee.vertex_ids(edges, faces);
-        const Eigen::Vector3d ea0 = vertices.row(ea0i);
-        const Eigen::Vector3d ea1 = vertices.row(ea1i);
-        const Eigen::Vector3d eb0 = vertices.row(eb0i);
-        const Eigen::Vector3d eb1 = vertices.row(eb1i);
-
-        // Skip EE collisions that are close to parallel
-        if (edge_edge_cross_squarednorm(ea0, ea1, eb0, eb1) < c_ee.eps_x) {
-            continue;
-        }
-
-        FC_ee.emplace_back(
-            c_ee, c_ee.dof(vertices, edges, faces), normal_potential,
-            barrier_stiffness);
-
-        setFrictionParams(FC_ee.back(), mu, s_mu, k_mu);
-    }
-
-    FC_fv.reserve(C_fv.size());
-    for (const auto& c_fv : C_fv) {
-        FC_fv.emplace_back(
-            c_fv, c_fv.dof(vertices, edges, faces), normal_potential,
-            barrier_stiffness);
-        const auto& [vi, f0i, f1i, f2i] = FC_fv.back().vertex_ids(edges, faces);
-
-        setFrictionParams(FC_fv.back(), mu, s_mu, k_mu);
-    }
-}
-
-// ============================================================================
-
-size_t TangentialCollisions::size() const
-{
-    return vv_collisions.size() + ev_collisions.size() + ee_collisions.size()
-        + fv_collisions.size();
-}
-
-bool TangentialCollisions::empty() const
-{
-    return vv_collisions.empty() && ev_collisions.empty()
-        && ee_collisions.empty() && fv_collisions.empty();
-}
-
-void TangentialCollisions::clear()
-{
-    vv_collisions.clear();
-    ev_collisions.clear();
-    ee_collisions.clear();
-    fv_collisions.clear();
-}
-
-TangentialCollision& TangentialCollisions::operator[](size_t i)
-{
-    if (i < vv_collisions.size()) {
-        return vv_collisions[i];
-    }
-    i -= vv_collisions.size();
-    if (i < ev_collisions.size()) {
-        return ev_collisions[i];
-    }
-    i -= ev_collisions.size();
-    if (i < ee_collisions.size()) {
-        return ee_collisions[i];
-    }
-    i -= ee_collisions.size();
-    if (i < fv_collisions.size()) {
-        return fv_collisions[i];
-    }
-    throw std::out_of_range("Friction collision index is out of range!");
-}
-
-const TangentialCollision& TangentialCollisions::operator[](size_t i) const
-{
-    if (i < vv_collisions.size()) {
-        return vv_collisions[i];
-    }
-    i -= vv_collisions.size();
-    if (i < ev_collisions.size()) {
-        return ev_collisions[i];
-    }
-    i -= ev_collisions.size();
-    if (i < ee_collisions.size()) {
-        return ee_collisions[i];
-    }
-    i -= ee_collisions.size();
-    if (i < fv_collisions.size()) {
-        return fv_collisions[i];
-    }
-    throw std::out_of_range("Friction collision index is out of range!");
-}
-
-} // namespace ipc
-=======
-#include "tangential_collisions.hpp"
-
-#include <ipc/distance/edge_edge_mollifier.hpp>
-#include <ipc/utils/local_to_global.hpp>
-
-#include <tbb/blocked_range.h>
-#include <tbb/enumerable_thread_specific.h>
-#include <tbb/parallel_for.h>
-
-#include <stdexcept> // std::out_of_range
-
-namespace ipc {
-
-void TangentialCollisions::build(
-    const CollisionMesh& mesh,
-    Eigen::ConstRef<Eigen::MatrixXd> vertices,
-    const NormalCollisions& collisions,
-    const NormalPotential& normal_potential,
-    const double normal_stiffness,
-    Eigen::ConstRef<Eigen::VectorXd> mus,
-    const std::function<double(double, double)>& blend_mu)
-{
-    assert(mus.size() == vertices.rows());
-
-    const Eigen::MatrixXi& edges = mesh.edges();
-    const Eigen::MatrixXi& faces = mesh.faces();
-
-    clear();
-
-    const auto& C_vv = collisions.vv_collisions;
-    const auto& C_ev = collisions.ev_collisions;
-    const auto& C_ee = collisions.ee_collisions;
-    const auto& C_fv = collisions.fv_collisions;
-    auto& [FC_vv, FC_ev, FC_ee, FC_fv] = *this;
-
-    FC_vv.reserve(C_vv.size());
-    for (const auto& c_vv : C_vv) {
-        FC_vv.emplace_back(
-            c_vv, c_vv.dof(vertices, edges, faces), normal_potential,
-            normal_stiffness);
-        const auto& [v0i, v1i, _, __] = FC_vv.back().vertex_ids(edges, faces);
-
-        FC_vv.back().mu = blend_mu(mus(v0i), mus(v1i));
-    }
-
-    FC_ev.reserve(C_ev.size());
-    for (const auto& c_ev : C_ev) {
-        FC_ev.emplace_back(
-            c_ev, c_ev.dof(vertices, edges, faces), normal_potential,
-            normal_stiffness);
-        const auto& [vi, e0i, e1i, _] = FC_ev.back().vertex_ids(edges, faces);
-
-        const double edge_mu =
-            (mus(e1i) - mus(e0i)) * FC_ev.back().closest_point[0] + mus(e0i);
-        FC_ev.back().mu = blend_mu(edge_mu, mus(vi));
-    }
-
-    FC_ee.reserve(C_ee.size());
-    for (const auto& c_ee : C_ee) {
-        const auto& [ea0i, ea1i, eb0i, eb1i] = c_ee.vertex_ids(edges, faces);
-        const Eigen::Vector3d ea0 = vertices.row(ea0i);
-        const Eigen::Vector3d ea1 = vertices.row(ea1i);
-        const Eigen::Vector3d eb0 = vertices.row(eb0i);
-        const Eigen::Vector3d eb1 = vertices.row(eb1i);
-
-        // Skip EE collisions that are close to parallel
-        if (edge_edge_cross_squarednorm(ea0, ea1, eb0, eb1) < c_ee.eps_x) {
-            continue;
-        }
-
-        FC_ee.emplace_back(
-            c_ee, c_ee.dof(vertices, edges, faces), normal_potential,
-            normal_stiffness);
-
-        double ea_mu =
-            (mus(ea1i) - mus(ea0i)) * FC_ee.back().closest_point[0] + mus(ea0i);
-        double eb_mu =
-            (mus(eb1i) - mus(eb0i)) * FC_ee.back().closest_point[1] + mus(eb0i);
-        FC_ee.back().mu = blend_mu(ea_mu, eb_mu);
-    }
-
-    FC_fv.reserve(C_fv.size());
-    for (const auto& c_fv : C_fv) {
-        FC_fv.emplace_back(
-            c_fv, c_fv.dof(vertices, edges, faces), normal_potential,
-            normal_stiffness);
-        const auto& [vi, f0i, f1i, f2i] = FC_fv.back().vertex_ids(edges, faces);
-
-        double face_mu = mus(f0i)
-            + FC_fv.back().closest_point[0] * (mus(f1i) - mus(f0i))
-            + FC_fv.back().closest_point[1] * (mus(f2i) - mus(f0i));
-        FC_fv.back().mu = blend_mu(face_mu, mus(vi));
-    }
-}
-
-// ============================================================================
-
-size_t TangentialCollisions::size() const
-{
-    return vv_collisions.size() + ev_collisions.size() + ee_collisions.size()
-        + fv_collisions.size();
-}
-
-bool TangentialCollisions::empty() const
-{
-    return vv_collisions.empty() && ev_collisions.empty()
-        && ee_collisions.empty() && fv_collisions.empty();
-}
-
-void TangentialCollisions::clear()
-{
-    vv_collisions.clear();
-    ev_collisions.clear();
-    ee_collisions.clear();
-    fv_collisions.clear();
-}
-
-TangentialCollision& TangentialCollisions::operator[](size_t i)
-{
-    if (i < vv_collisions.size()) {
-        return vv_collisions[i];
-    }
-    i -= vv_collisions.size();
-    if (i < ev_collisions.size()) {
-        return ev_collisions[i];
-    }
-    i -= ev_collisions.size();
-    if (i < ee_collisions.size()) {
-        return ee_collisions[i];
-    }
-    i -= ee_collisions.size();
-    if (i < fv_collisions.size()) {
-        return fv_collisions[i];
-    }
-    throw std::out_of_range("Friction collision index is out of range!");
-}
-
-const TangentialCollision& TangentialCollisions::operator[](size_t i) const
-{
-    if (i < vv_collisions.size()) {
-        return vv_collisions[i];
-    }
-    i -= vv_collisions.size();
-    if (i < ev_collisions.size()) {
-        return ev_collisions[i];
-    }
-    i -= ev_collisions.size();
-    if (i < ee_collisions.size()) {
-        return ee_collisions[i];
-    }
-    i -= ee_collisions.size();
-    if (i < fv_collisions.size()) {
-        return fv_collisions[i];
-    }
-    throw std::out_of_range("Friction collision index is out of range!");
-}
-
-} // namespace ipc
->>>>>>> 159fd8f0
+#include "tangential_collisions.hpp"
+
+#include <ipc/distance/edge_edge_mollifier.hpp>
+#include <ipc/utils/local_to_global.hpp>
+
+#include <tbb/blocked_range.h>
+#include <tbb/enumerable_thread_specific.h>
+#include <tbb/parallel_for.h>
+
+#include <stdexcept> // std::out_of_range
+
+namespace ipc {
+
+void TangentialCollisions::build(
+    const CollisionMesh& mesh,
+    Eigen::ConstRef<Eigen::MatrixXd> vertices,
+    const NormalCollisions& collisions,
+    const NormalPotential& normal_potential,
+    const double normal_stiffness,
+    Eigen::ConstRef<Eigen::VectorXd> mus,
+    const std::function<double(double, double)>& blend_mu)
+{
+    assert(mus.size() == vertices.rows());
+
+    const Eigen::MatrixXi& edges = mesh.edges();
+    const Eigen::MatrixXi& faces = mesh.faces();
+
+    clear();
+
+    const auto& C_vv = collisions.vv_collisions;
+    const auto& C_ev = collisions.ev_collisions;
+    const auto& C_ee = collisions.ee_collisions;
+    const auto& C_fv = collisions.fv_collisions;
+    auto& [FC_vv, FC_ev, FC_ee, FC_fv] = *this;
+
+    FC_vv.reserve(C_vv.size());
+    for (const auto& c_vv : C_vv) {
+        FC_vv.emplace_back(
+            c_vv, c_vv.dof(vertices, edges, faces), normal_potential,
+            normal_stiffness);
+        const auto& [v0i, v1i, _, __] = FC_vv.back().vertex_ids(edges, faces);
+
+        FC_vv.back().mu = blend_mu(mus(v0i), mus(v1i), blend_type);
+        FC_vv.back().s_mu = -1;
+        FC_vv.back().k_mu = -1;
+    }
+
+    FC_ev.reserve(C_ev.size());
+    for (const auto& c_ev : C_ev) {
+        FC_ev.emplace_back(
+            c_ev, c_ev.dof(vertices, edges, faces), normal_potential,
+            normal_stiffness);
+        const auto& [vi, e0i, e1i, _] = FC_ev.back().vertex_ids(edges, faces);
+
+        const double edge_mu =
+            (mus(e1i) - mus(e0i)) * FC_ev.back().closest_point[0] + mus(e0i);
+        FC_ev.back().mu = blend_mu(edge_mu, mus(vi), blend_type);
+        FC_ev.back().s_mu = -1;
+        FC_ev.back().k_mu = -1;
+    }
+
+    FC_ee.reserve(C_ee.size());
+    for (const auto& c_ee : C_ee) {
+        const auto& [ea0i, ea1i, eb0i, eb1i] = c_ee.vertex_ids(edges, faces);
+        const Eigen::Vector3d ea0 = vertices.row(ea0i);
+        const Eigen::Vector3d ea1 = vertices.row(ea1i);
+        const Eigen::Vector3d eb0 = vertices.row(eb0i);
+        const Eigen::Vector3d eb1 = vertices.row(eb1i);
+
+        // Skip EE collisions that are close to parallel
+        if (edge_edge_cross_squarednorm(ea0, ea1, eb0, eb1) < c_ee.eps_x) {
+            continue;
+        }
+
+        FC_ee.emplace_back(
+            c_ee, c_ee.dof(vertices, edges, faces), normal_potential,
+            normal_stiffness);
+
+        double ea_mu =
+            (mus(ea1i) - mus(ea0i)) * FC_ee.back().closest_point[0] + mus(ea0i);
+        double eb_mu =
+            (mus(eb1i) - mus(eb0i)) * FC_ee.back().closest_point[1] + mus(eb0i);
+        FC_ee.back().mu = blend_mu(ea_mu, eb_mu, blend_type);
+        FC_ee.back().s_mu = -1;
+        FC_ee.back().k_mu = -1;
+    }
+
+    FC_fv.reserve(C_fv.size());
+    for (const auto& c_fv : C_fv) {
+        FC_fv.emplace_back(
+            c_fv, c_fv.dof(vertices, edges, faces), normal_potential,
+            normal_stiffness);
+        const auto& [vi, f0i, f1i, f2i] = FC_fv.back().vertex_ids(edges, faces);
+
+        double face_mu = mus(f0i)
+            + FC_fv.back().closest_point[0] * (mus(f1i) - mus(f0i))
+            + FC_fv.back().closest_point[1] * (mus(f2i) - mus(f0i));
+        FC_fv.back().mu = blend_mu(face_mu, mus(vi), blend_type);
+        FC_fv.back().s_mu = -1;
+        FC_fv.back().k_mu = -1;
+    }
+}
+
+
+void TangentialCollisions::build(
+    const CollisionMesh& mesh,
+    const Eigen::MatrixXd& vertices,
+    const NormalCollisions& collisions,
+    const NormalPotential& normal_potential,
+    double barrier_stiffness,
+    double mu,
+    double s_mu,
+    double k_mu)
+{
+    const Eigen::MatrixXi& edges = mesh.edges();
+    const Eigen::MatrixXi& faces = mesh.faces();
+    clear();
+
+    auto setFrictionParams = [](auto& collision, double g_mu, double g_s_mu, double g_k_mu) {
+        collision.mu = g_mu;
+        collision.s_mu = g_s_mu;
+        collision.k_mu = g_k_mu;
+    };
+
+    const auto& C_vv = collisions.vv_collisions;
+    const auto& C_ev = collisions.ev_collisions;
+    const auto& C_ee = collisions.ee_collisions;
+    const auto& C_fv = collisions.fv_collisions;
+    auto& [FC_vv, FC_ev, FC_ee, FC_fv] = *this;
+
+    FC_vv.reserve(C_vv.size());
+    for (const auto& c_vv : C_vv) {
+        FC_vv.emplace_back(
+            c_vv, c_vv.dof(vertices, edges, faces), normal_potential,
+            barrier_stiffness);
+        const auto& [v0i, v1i, _, __] = FC_vv.back().vertex_ids(edges, faces);
+        setFrictionParams(FC_vv.back(), mu, s_mu, k_mu);
+    }
+
+    FC_ev.reserve(C_ev.size());
+    for (const auto& c_ev : C_ev) {
+        FC_ev.emplace_back(
+            c_ev, c_ev.dof(vertices, edges, faces), normal_potential,
+            barrier_stiffness);
+        const auto& [vi, e0i, e1i, _] = FC_ev.back().vertex_ids(edges, faces);
+        setFrictionParams(FC_ev.back(), mu, s_mu, k_mu);
+    }
+
+    FC_ee.reserve(C_ee.size());
+    for (const auto& c_ee : C_ee) {
+        const auto& [ea0i, ea1i, eb0i, eb1i] = c_ee.vertex_ids(edges, faces);
+        const Eigen::Vector3d ea0 = vertices.row(ea0i);
+        const Eigen::Vector3d ea1 = vertices.row(ea1i);
+        const Eigen::Vector3d eb0 = vertices.row(eb0i);
+        const Eigen::Vector3d eb1 = vertices.row(eb1i);
+
+        // Skip EE collisions that are close to parallel
+        if (edge_edge_cross_squarednorm(ea0, ea1, eb0, eb1) < c_ee.eps_x) {
+            continue;
+        }
+
+        FC_ee.emplace_back(
+            c_ee, c_ee.dof(vertices, edges, faces), normal_potential,
+            barrier_stiffness);
+
+        setFrictionParams(FC_ee.back(), mu, s_mu, k_mu);
+    }
+
+    FC_fv.reserve(C_fv.size());
+    for (const auto& c_fv : C_fv) {
+        FC_fv.emplace_back(
+            c_fv, c_fv.dof(vertices, edges, faces), normal_potential,
+            barrier_stiffness);
+        const auto& [vi, f0i, f1i, f2i] = FC_fv.back().vertex_ids(edges, faces);
+
+        setFrictionParams(FC_fv.back(), mu, s_mu, k_mu);
+    }
+}
+
+// ============================================================================
+
+size_t TangentialCollisions::size() const
+{
+    return vv_collisions.size() + ev_collisions.size() + ee_collisions.size()
+        + fv_collisions.size();
+}
+
+bool TangentialCollisions::empty() const
+{
+    return vv_collisions.empty() && ev_collisions.empty()
+        && ee_collisions.empty() && fv_collisions.empty();
+}
+
+void TangentialCollisions::clear()
+{
+    vv_collisions.clear();
+    ev_collisions.clear();
+    ee_collisions.clear();
+    fv_collisions.clear();
+}
+
+TangentialCollision& TangentialCollisions::operator[](size_t i)
+{
+    if (i < vv_collisions.size()) {
+        return vv_collisions[i];
+    }
+    i -= vv_collisions.size();
+    if (i < ev_collisions.size()) {
+        return ev_collisions[i];
+    }
+    i -= ev_collisions.size();
+    if (i < ee_collisions.size()) {
+        return ee_collisions[i];
+    }
+    i -= ee_collisions.size();
+    if (i < fv_collisions.size()) {
+        return fv_collisions[i];
+    }
+    throw std::out_of_range("Friction collision index is out of range!");
+}
+
+const TangentialCollision& TangentialCollisions::operator[](size_t i) const
+{
+    if (i < vv_collisions.size()) {
+        return vv_collisions[i];
+    }
+    i -= vv_collisions.size();
+    if (i < ev_collisions.size()) {
+        return ev_collisions[i];
+    }
+    i -= ev_collisions.size();
+    if (i < ee_collisions.size()) {
+        return ee_collisions[i];
+    }
+    i -= ee_collisions.size();
+    if (i < fv_collisions.size()) {
+        return fv_collisions[i];
+    }
+    throw std::out_of_range("Friction collision index is out of range!");
+}
+
+} // namespace ipc