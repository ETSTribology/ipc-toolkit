#include <ipc/collision_mesh.hpp>

<<<<<<< HEAD
#include <ipc/utils/unordered_map_and_set.hpp>
#include <ipc/utils/logger.hpp>
=======
#include <igl/slice.h>
#include <igl/slice_into.h>
>>>>>>> 913f3886

#include <ipc/utils/eigen_ext.hpp>

namespace ipc {

CollisionMesh::CollisionMesh(
    const Eigen::MatrixXd& vertices_at_rest,
    const Eigen::MatrixXi& edges,
    const Eigen::MatrixXi& faces)
    : CollisionMesh(
        std::vector<bool>(vertices_at_rest.rows(), true),
        vertices_at_rest,
        edges,
        faces)
{
}

<<<<<<< HEAD
bool all(const std::vector<bool>& v)
{
    for (bool b : v) {
        if (!b) {
            return false;
        }
    }
    return true;
=======
    // Assumes collision mesh is full mesh
    full_vertex_to_vertex.setLinSpaced(num_vertices(), 0, num_vertices() - 1);
    vertex_to_full_vertex = full_vertex_to_vertex;
    init_dof_to_full_dof();

    init_adjacencies();
    init_areas();
>>>>>>> 913f3886
}

CollisionMesh::CollisionMesh(
    const std::vector<bool>& include_vertex,
    const Eigen::MatrixXd& full_vertices_at_rest,
    const Eigen::MatrixXi& edges,
    const Eigen::MatrixXi& faces)
    : m_edges(edges)
    , m_faces(faces)
{
    assert(include_vertex.size() == full_vertices_at_rest.rows());
    bool include_all_vertices = all(include_vertex);

    m_full_num_vertices = full_vertices_at_rest.rows();
    m_dim = full_vertices_at_rest.cols();

    if (include_all_vertices) {
        m_num_vertices = full_num_vertices();
        // set full ↔ reduced ≡ identity
        full_vertex_to_vertex.setLinSpaced(
            num_vertices(), 0, num_vertices() - 1);
        vertex_to_full_vertex = full_vertex_to_vertex;
    } else {
        full_vertex_to_vertex.setConstant(full_num_vertices(), -1);
        std::vector<int> dynamic_vertex_to_full_vertex;
        m_num_vertices = 0;
        for (size_t i = 0; i < full_num_vertices(); i++) {
            if (include_vertex[i]) {
                full_vertex_to_vertex[i] = m_num_vertices;
                dynamic_vertex_to_full_vertex.push_back(i);
                m_num_vertices++;
            }
        }
        vertex_to_full_vertex = Eigen::Map<Eigen::VectorXi>(
            dynamic_vertex_to_full_vertex.data(),
            dynamic_vertex_to_full_vertex.size());
    }
    init_selection_matrix();
    set_identity_linear_vertex_map();

    // Set vertices at rest using full → reduced map
    m_vertices_at_rest = m_select_vertices * full_vertices_at_rest;
    // m_vertices_at_rest = vertices(full_vertices_at_rest);

    // Map faces and edges to only included vertices
    if (!include_all_vertices) {
        for (int i = 0; i < m_edges.rows(); i++) {
            for (int j = 0; j < m_edges.cols(); j++) {
                long new_id = full_vertex_to_vertex[m_edges(i, j)];
                assert(new_id >= 0 && new_id < m_num_vertices);
                m_edges(i, j) = new_id;
            }
        }

        for (int i = 0; i < m_faces.rows(); i++) {
            for (int j = 0; j < m_faces.cols(); j++) {
                long new_id = full_vertex_to_vertex[m_faces(i, j)];
                assert(new_id >= 0 && new_id < m_num_vertices);
                m_faces(i, j) = new_id;
            }
        }
    } // else no need to change the edges and faces

    m_faces_to_edges = construct_faces_to_edges(m_faces, m_edges);
}

Eigen::SparseMatrix<double> CollisionMesh::vertex_matrix_to_dof_matrix(
    const Eigen::SparseMatrix<double>& M_V, int dim)
{
    std::vector<Eigen::Triplet<double>> triplets;
    using InnerIterator = Eigen::SparseMatrix<double>::InnerIterator;
    for (int k = 0; k < M_V.outerSize(); ++k) {
        for (InnerIterator it(M_V, k); it; ++it) {
            for (int d = 0; d < dim; d++) {
                triplets.emplace_back(
                    dim * it.row() + d, dim * it.col() + d, it.value());
            }
        }
    }

    Eigen::SparseMatrix<double> M_dof(M_V.rows() * dim, M_V.cols() * dim);
    M_dof.setFromTriplets(triplets.begin(), triplets.end());
    return M_dof;
}

void CollisionMesh::init_selection_matrix()
{
    std::vector<Eigen::Triplet<double>> triplets;
    triplets.reserve(num_vertices());
    for (int vi = 0; vi < num_vertices(); vi++) {
        triplets.emplace_back(vi, vertex_to_full_vertex[vi], 1.0);
    }

    m_select_vertices.resize(num_vertices(), full_num_vertices());
    m_select_vertices.setFromTriplets(triplets.begin(), triplets.end());
    m_select_vertices.makeCompressed();

<<<<<<< HEAD
    m_select_dof = vertex_matrix_to_dof_matrix(m_select_vertices, dim());
    m_select_dof.makeCompressed();
}

void CollisionMesh::set_identity_linear_vertex_map()
{
    // Initilize linear map with identity
    // S * T = S * I = S
    m_full_to_collision_vertices = m_select_vertices;
    m_full_to_collision_dof = m_select_dof;
}

void CollisionMesh::set_linear_vertex_map(
    const Eigen::SparseMatrix<double>& T_vertices)
{
    assert(T_vertices.rows() == full_num_vertices());

    m_full_to_collision_vertices = m_select_vertices * T_vertices;
    m_full_to_collision_vertices.makeCompressed();

    m_full_to_collision_dof =
        m_select_dof * vertex_matrix_to_dof_matrix(T_vertices, dim());
    m_full_to_collision_dof.makeCompressed();
=======
    init_dof_to_full_dof();

    init_adjacencies();
    init_areas();
>>>>>>> 913f3886
}

////////////////////////////////////////////////////////////////////////////////

// Eigen::MatrixXd CollisionMesh::vertices(const Eigen::MatrixXd& full_V) const
// {
//     // full_U = full_V - full_V_rest
//     // assert(full_V.rows() == full_num_vertices());
//     // assert(full_V.cols() == dim());
//     // return vertices_from_displacements(full_V - m_full_vertices_at_rest);
//     // S * full_V; m_select_vertices = S
//     assert(full_V.rows() == m_select_vertices.cols());
//     assert(full_V.cols() == dim());
//     return m_select_vertices * full_V;
// }

Eigen::MatrixXd
CollisionMesh::vertices_from_displacements(const Eigen::MatrixXd& full_U) const
{
    // V_rest + S * T * full_U; m_full_to_collision_vertices = S * T
    assert(full_U.rows() == m_full_to_collision_vertices.cols());
    assert(full_U.cols() == dim());
    return m_vertices_at_rest + m_full_to_collision_vertices * full_U;
}

void CollisionMesh::init_adjacencies()
{
    m_point_point_adjacencies.resize(num_vertices());
    // Edges includes the edges of the faces
    for (int i = 0; i < m_edges.rows(); i++) {
        m_point_point_adjacencies[m_edges(i, 0)].insert(m_edges(i, 1));
        m_point_point_adjacencies[m_edges(i, 1)].insert(m_edges(i, 0));
    }

    m_edge_point_adjacencies.resize(m_edges.rows());
    for (int i = 0; i < m_faces.rows(); i++) {
        for (int j = 0; j < 3; ++j) {
            m_edge_point_adjacencies[m_faces_to_edges(i, j)].insert(
                m_faces(i, (j + 2) % 3));
        }
    }

    // Is the point on the boundary of the triangle mesh in 3D or polyline in 2D
    m_is_point_on_boundary.resize(num_vertices(), true);
    if (dim() == 2) {
        for (int i = 0; i < num_vertices(); i++) {
            m_is_point_on_boundary[i] =
                m_point_point_adjacencies[i].size() <= 1;
        }
    } else {
        for (int i = 0; i < m_edges.rows(); i++) {
            // If edge is part of two triangles
            if (m_edge_point_adjacencies[i].size() >= 2) {
                for (int j = 0; j < 2; j++) {
                    m_is_point_on_boundary[m_edges(i, j)] = false;
                }
            }
        }
    }
}

void CollisionMesh::init_areas()
{
    // Compute point areas as the sum of ½ the length of connected edges
    Eigen::VectorXd point_edge_areas =
        Eigen::VectorXd::Constant(num_vertices(), -1);
    for (int i = 0; i < m_edges.rows(); i++) {
        const auto& e0 = m_vertices_at_rest.row(m_edges(i, 0));
        const auto& e1 = m_vertices_at_rest.row(m_edges(i, 1));
        double edge_len = (e1 - e0).norm();
        for (int j = 0; j < m_edges.cols(); j++) {
            if (point_edge_areas[m_edges(i, j)] < 0) {
                point_edge_areas[m_edges(i, j)] = 0;
            }
            point_edge_areas[m_edges(i, j)] += edge_len / 2;
        }
    }

    // Compute point/edge areas as the sum of ⅓ the area of connected face
    Eigen::VectorXd point_face_areas =
        Eigen::VectorXd::Constant(num_vertices(), -1);
    m_edge_areas.setConstant(m_edges.rows(), -1);
    if (dim() == 3) {
        for (int i = 0; i < m_faces.rows(); i++) {
            const auto& f0 = m_vertices_at_rest.row(m_faces(i, 0));
            const auto& f1 = m_vertices_at_rest.row(m_faces(i, 1));
            const auto& f2 = m_vertices_at_rest.row(m_faces(i, 2));
            double face_area = cross(f1 - f0, f2 - f0).norm() / 2;

            for (int j = 0; j < m_faces.cols(); ++j) {
                if (point_face_areas[m_faces(i, j)] < 0) {
                    point_face_areas[m_faces(i, j)] = 0;
                }
                point_face_areas[m_faces(i, j)] += face_area / 3;

                if (m_edge_areas[m_faces_to_edges(i, j)] < 0) {
                    m_edge_areas[m_faces_to_edges(i, j)] = 0;
                }
                m_edge_areas[m_faces_to_edges(i, j)] += face_area / 3;
            }
        }
    }

    // Select the area based on the order face, edge, codim
    m_point_areas =
        (point_face_areas.array() < 0)
            .select(
                (point_edge_areas.array() < 0).select(1, point_edge_areas),
                point_face_areas);

    // Select the area based on the order face, codim
    m_edge_areas = (m_edge_areas.array() < 0).select(1, m_edge_areas);
}

////////////////////////////////////////////////////////////////////////////////

Eigen::VectorXd CollisionMesh::to_full_dof(const Eigen::VectorXd& x) const
{
    // ∇_{full} f(S * T * x_full) = Tᵀ * Sᵀ * ∇_{collision} f(S * T * x_full)
    // x = ∇_{collision} f(S * T * x_full); m_full_to_collision_dof = S * T
    return m_full_to_collision_dof.transpose() * x;
}

Eigen::SparseMatrix<double>
CollisionMesh::to_full_dof(const Eigen::SparseMatrix<double>& X) const
{
    // ∇_{full} Tᵀ * Sᵀ * ∇_{collision} f(S * T * x_full)
    //      = Tᵀ * Sᵀ * ∇_{collision}² f(S * T * x_full) * S * T
    // X = ∇_{collision}² f(S * T * x_full); m_full_to_collision_dof = S * T
    return m_full_to_collision_dof.transpose() * X * m_full_to_collision_dof;
}

////////////////////////////////////////////////////////////////////////////////

std::vector<bool> CollisionMesh::construct_is_on_surface(
    const int num_vertices, const Eigen::MatrixXi& edges)
{
    std::vector<bool> is_on_surface(num_vertices, false);
    // Column first because colmajor
    for (size_t ej = 0; ej < edges.cols(); ej++) {
        for (size_t ei = 0; ei < edges.rows(); ei++) {
            assert(edges(ei, ej) < num_vertices);
            is_on_surface[edges(ei, ej)] = true;
        }
    }
    return is_on_surface;
}

////////////////////////////////////////////////////////////////////////////////

Eigen::MatrixXi CollisionMesh::construct_faces_to_edges(
    const Eigen::MatrixXi& faces, const Eigen::MatrixXi& edges)
{
    if (faces.size() == 0) {
        return Eigen::MatrixXi(faces.rows(), faces.cols());
    }
    assert(edges.size() != 0);

    unordered_map<std::pair<int, int>, size_t> edge_map;
    for (size_t ei = 0; ei < edges.rows(); ei++) {
        edge_map.emplace(
            std::make_pair<int, int>(
                edges.row(ei).minCoeff(), edges.row(ei).maxCoeff()),
            ei);
    }

    Eigen::MatrixXi faces_to_edges(faces.rows(), faces.cols());
    for (int fi = 0; fi < faces.rows(); fi++) {
        for (int fj = 0; fj < faces.cols(); fj++) {
            const int vi = faces(fi, fj);
            const int vj = faces(fi, (fj + 1) % faces.cols());
            std::pair<int, int> e(std::min(vi, vj), std::max(vi, vj));
            auto search = edge_map.find(e);
            if (search != edge_map.end()) {
                faces_to_edges(fi, fj) = search->second;
            } else {
                throw std::runtime_error("Unable to find edge!");
            }
        }
    }

    return faces_to_edges;
}

} // namespace ipc<|MERGE_RESOLUTION|>--- conflicted
+++ resolved
@@ -1,12 +1,7 @@
 #include <ipc/collision_mesh.hpp>
 
-<<<<<<< HEAD
 #include <ipc/utils/unordered_map_and_set.hpp>
 #include <ipc/utils/logger.hpp>
-=======
-#include <igl/slice.h>
-#include <igl/slice_into.h>
->>>>>>> 913f3886
 
 #include <ipc/utils/eigen_ext.hpp>
 
@@ -24,7 +19,6 @@
 {
 }
 
-<<<<<<< HEAD
 bool all(const std::vector<bool>& v)
 {
     for (bool b : v) {
@@ -33,15 +27,6 @@
         }
     }
     return true;
-=======
-    // Assumes collision mesh is full mesh
-    full_vertex_to_vertex.setLinSpaced(num_vertices(), 0, num_vertices() - 1);
-    vertex_to_full_vertex = full_vertex_to_vertex;
-    init_dof_to_full_dof();
-
-    init_adjacencies();
-    init_areas();
->>>>>>> 913f3886
 }
 
 CollisionMesh::CollisionMesh(
@@ -106,6 +91,9 @@
     } // else no need to change the edges and faces
 
     m_faces_to_edges = construct_faces_to_edges(m_faces, m_edges);
+
+    init_adjacencies();
+    init_areas();
 }
 
 Eigen::SparseMatrix<double> CollisionMesh::vertex_matrix_to_dof_matrix(
@@ -139,7 +127,6 @@
     m_select_vertices.setFromTriplets(triplets.begin(), triplets.end());
     m_select_vertices.makeCompressed();
 
-<<<<<<< HEAD
     m_select_dof = vertex_matrix_to_dof_matrix(m_select_vertices, dim());
     m_select_dof.makeCompressed();
 }
@@ -163,12 +150,6 @@
     m_full_to_collision_dof =
         m_select_dof * vertex_matrix_to_dof_matrix(T_vertices, dim());
     m_full_to_collision_dof.makeCompressed();
-=======
-    init_dof_to_full_dof();
-
-    init_adjacencies();
-    init_areas();
->>>>>>> 913f3886
 }
 
 ////////////////////////////////////////////////////////////////////////////////
