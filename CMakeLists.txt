# Detects whether this is a top-level project
get_directory_property(HAS_PARENT PARENT_DIRECTORY)
if(HAS_PARENT)
  set(IPC_TOOLKIT_TOPLEVEL_PROJECT OFF)
else()
  set(IPC_TOOLKIT_TOPLEVEL_PROJECT ON)
endif()

# Check required CMake version
set(REQUIRED_CMAKE_VERSION "3.18.0")
if(IPC_TOOLKIT_TOPLEVEL_PROJECT)
  cmake_minimum_required(VERSION ${REQUIRED_CMAKE_VERSION})
else()
  # Don't use cmake_minimum_required here to avoid implicitly overriding parent policies
  if(${CMAKE_VERSION} VERSION_LESS ${REQUIRED_CMAKE_VERSION})
    message(FATAL_ERROR "CMake required version to build IPC Toolkit is ${REQUIRED_CMAKE_VERSION}")
  endif()
endif()

# Include user-provided default options if available. We do that before the main
# `project()` so that we can define the C/C++ compilers from the option file.
if(EXISTS ${CMAKE_CURRENT_SOURCE_DIR}/IPCToolkitOptions.cmake)
  message(STATUS "Using local options file: ${CMAKE_CURRENT_SOURCE_DIR}/IPCToolkitOptions.cmake")
  include(${CMAKE_CURRENT_SOURCE_DIR}/IPCToolkitOptions.cmake)
endif()

# Enable ccache if available
find_program(CCACHE_PROGRAM ccache)
if(CCACHE_PROGRAM)
  option(IPC_TOOLKIT_WITH_CCACHE "Enable ccache when building IPC Toolkit" ${IPC_TOOLKIT_TOPLEVEL_PROJECT})
else()
  option(IPC_TOOLKIT_WITH_CCACHE "Enable ccache when building IPC Toolkit" OFF)
endif()
if(IPC_TOOLKIT_WITH_CCACHE AND CCACHE_PROGRAM)
  message(STATUS "Enabling Ccache support (${CCACHE_PROGRAM})")
  set(ccacheEnv
    CCACHE_BASEDIR=${CMAKE_BINARY_DIR}
    CCACHE_SLOPPINESS=clang_index_store,include_file_ctime,include_file_mtime,locale,pch_defines,time_macros
  )
  foreach(lang IN ITEMS C CXX)
    set(CMAKE_${lang}_COMPILER_LAUNCHER
      ${CMAKE_COMMAND} -E env ${ccacheEnv} ${CCACHE_PROGRAM}
    )
  endforeach()
endif()

################################################################################
# CMake Policies
################################################################################

cmake_policy(SET CMP0054 NEW) # Only interpret if() arguments as variables or keywords when unquoted.
cmake_policy(SET CMP0076 NEW) # target_sources() command converts relative paths to absolute.
if(CMAKE_VERSION VERSION_GREATER_EQUAL "3.24")
  cmake_policy(SET CMP0135 NEW) # Set the timestamps of all extracted contents to the time of the extraction.
endif()

################################################################################

project(IPCToolkit
        DESCRIPTION "A set of reusable functions to integrate IPC into an existing simulation."
        LANGUAGES CXX
        VERSION "1.3.1")

option(IPC_TOOLKIT_BUILD_TESTS                "Build unit-tests"  ${IPC_TOOLKIT_TOPLEVEL_PROJECT})
option(IPC_TOOLKIT_BUILD_PYTHON               "Build Python bindings"                         OFF)
option(IPC_TOOLKIT_WITH_CUDA                  "Enable CUDA CCD"                               ON)
option(IPC_TOOLKIT_WITH_RATIONAL_INTERSECTION "Use rational edge-triangle intersection check" OFF)
option(IPC_TOOLKIT_WITH_ROBIN_MAP             "Use Tessil's robin-map rather than std maps"    ON)
option(IPC_TOOLKIT_WITH_ABSEIL                "Use Abseil's hash functions"                    ON)
option(IPC_TOOLKIT_WITH_FILIB                 "Use filib for interval arithmetic"              ON)
option(IPC_TOOLKIT_WITH_INEXACT_CCD           "Use the original inexact CCD method of IPC"    OFF)

# Advanced options
option(IPC_TOOLKIT_WITH_SIMD                  "Enable SIMD"                                   ON)
option(IPC_TOOLKIT_WITH_CODE_COVERAGE         "Enable coverage reporting"                     OFF)

mark_as_advanced(
    IPC_TOOLKIT_WITH_SIMD
    IPC_TOOLKIT_WITH_CODE_COVERAGE
)

# Set default minimum C++ standard
if(IPC_TOOLKIT_TOPLEVEL_PROJECT)
  set(CMAKE_CXX_STANDARD 17)
  set(CMAKE_CXX_STANDARD_REQUIRED ON)
  set(CMAKE_CXX_EXTENSIONS OFF)
endif()

### Configuration
set(IPC_TOOLKIT_SOURCE_DIR "${PROJECT_SOURCE_DIR}/src/ipc")
set(IPC_TOOLKIT_INCLUDE_DIR "${PROJECT_SOURCE_DIR}/src")

list(APPEND CMAKE_MODULE_PATH "${PROJECT_SOURCE_DIR}/cmake/ipc_toolkit/")
list(APPEND CMAKE_MODULE_PATH "${PROJECT_SOURCE_DIR}/cmake/recipes/")
list(APPEND CMAKE_MODULE_PATH "${PROJECT_SOURCE_DIR}/cmake/find/")

# General CMake utils
include(ipc_toolkit_cpm_cache)
include(ipc_toolkit_use_colors)

# Generate position-independent code by default for non-MSVC compilers
if(NOT MSVC)
    set(CMAKE_POSITION_INDEPENDENT_CODE ON)
endif()

################################################################################
# IPC Toolkit Library
################################################################################

# Add an empty library and fill in the list of sources in `src/ipc/CMakeLists.txt`.
add_library(ipc_toolkit)
add_library(ipc::toolkit ALIAS ipc_toolkit)

# Fill in configuration options
configure_file(
  "${IPC_TOOLKIT_SOURCE_DIR}/config.hpp.in"
  "${IPC_TOOLKIT_SOURCE_DIR}/config.hpp")

# Add source and header files to ipc_toolkit
add_subdirectory("${IPC_TOOLKIT_SOURCE_DIR}")

# Public include directory for IPC Toolkit
target_include_directories(ipc_toolkit PUBLIC "${IPC_TOOLKIT_INCLUDE_DIR}")

################################################################################
# Optional Definitions
################################################################################

# For MSVC, do not use the min and max macros.
target_compile_definitions(ipc_toolkit PUBLIC NOMINMAX)

################################################################################
# Dependencies
################################################################################

# Include dependencies
include(eigen)
include(libigl)
include(onetbb)
include(tight_inclusion)
include(scalable_ccd)
include(simple_bvh)
include(spdlog)

# Link dependencies
target_link_libraries(ipc_toolkit PUBLIC Eigen3::Eigen)
target_link_libraries(ipc_toolkit PUBLIC igl::core igl::predicates)
target_link_libraries(ipc_toolkit PUBLIC TBB::tbb)
target_link_libraries(ipc_toolkit PUBLIC tight_inclusion::tight_inclusion)
target_link_libraries(ipc_toolkit PUBLIC scalable_ccd::scalable_ccd)
target_link_libraries(ipc_toolkit PUBLIC simple_bvh::simple_bvh)
target_link_libraries(ipc_toolkit PUBLIC spdlog::spdlog)

# Optional dependencies
if(IPC_TOOLKIT_WITH_INEXACT_CCD)
  include(evouga_ccd)
  target_link_libraries(ipc_toolkit PUBLIC evouga::ccd)
endif()

if(IPC_TOOLKIT_WITH_RATIONAL_INTERSECTION)
  include(rational_cpp)
  target_link_libraries(ipc_toolkit PUBLIC rational::rational)
endif()

if(IPC_TOOLKIT_WITH_ROBIN_MAP)
  include(robin_map)
  target_link_libraries(ipc_toolkit PUBLIC tsl::robin_map)
endif()

if(IPC_TOOLKIT_WITH_ABSEIL)
  include(abseil)
  target_link_libraries(ipc_toolkit PUBLIC absl::hash)
endif()

if(IPC_TOOLKIT_WITH_FILIB)
  include(filib)
  target_link_libraries(ipc_toolkit PUBLIC filib::filib)
endif()

# Extra warnings (link last for highest priority)
include(ipc_toolkit_warnings)
target_link_libraries(ipc_toolkit PRIVATE ipc::toolkit::warnings)

################################################################################
# Compiler options
################################################################################

## SIMD support
if(IPC_TOOLKIT_WITH_SIMD)
  # Figure out SIMD support
  message(STATUS "Testing SIMD capabilities...")
  find_package(SIMD)
  # Add SIMD flags to compiler flags
  message(STATUS "Using SIMD flags: ${SIMD_FLAGS}")
  target_compile_options(ipc_toolkit PRIVATE ${SIMD_FLAGS})
else()
  message(STATUS "SIMD support disabled")
endif()

# Compiler options for different platforms and compilers
if(MSVC)
    target_compile_options(ipc_toolkit PRIVATE /W4 /MP)
    target_compile_definitions(ipc_toolkit PRIVATE NOMINMAX)
else()
    target_compile_options(ipc_toolkit PRIVATE -Wall -Wextra -Wpedantic)
endif()

# Use C++17
target_compile_features(ipc_toolkit PUBLIC cxx_std_17)

################################################################################
# CUDA
################################################################################

if(IPC_TOOLKIT_WITH_CUDA)
  include(CheckLanguage)
  check_language(CUDA)

  if(CMAKE_CUDA_COMPILER)
    enable_language(CUDA)
    # Explicitly ensure -fPIC is not passed to nvcc
    set_target_properties(ipc_toolkit PROPERTIES CUDA_SEPARABLE_COMPILATION ON)
    set(CMAKE_CUDA_FLAGS "${CMAKE_CUDA_FLAGS} --compiler-options -fno-PIC") # Ensure `-fPIC` is excluded

    # Set CUDA architectures based on the detected GPU
    if(${CMAKE_VERSION} VERSION_GREATER_EQUAL "3.24.0")
      set(CMAKE_CUDA_ARCHITECTURES "native")
    else()
      include(FindCUDA/select_compute_arch)
      CUDA_DETECT_INSTALLED_GPUS(CUDA_ARCH_LIST)
      string(STRIP "${CUDA_ARCH_LIST}" CUDA_ARCH_LIST)
      string(REPLACE " " ";" CUDA_ARCH_LIST "${CUDA_ARCH_LIST}")
      string(REPLACE "." "" CUDA_ARCH_LIST "${CUDA_ARCH_LIST}")
      set(CMAKE_CUDA_ARCHITECTURES ${CUDA_ARCH_LIST})
    endif()
  else()
<<<<<<< HEAD
    message(FATAL_ERROR "CUDA support is required but not found! Please install CUDA or disable IPC_TOOLKIT_WITH_CUDA.")
  endif()
=======
    message(FATAL_ERROR "No CUDA support found!")
  endif()

  # We need to explicitly state that we need all CUDA files in the particle
  # library to be built with -dc as the member functions could be called by
  # other libraries and executables.
  set_target_properties(ipc_toolkit PROPERTIES CUDA_SEPARABLE_COMPILATION ON)

  # Use the same CUDA architectures Scalable CCD
  get_target_property(CMAKE_CUDA_ARCHITECTURES scalable_ccd CUDA_ARCHITECTURES)
  set_target_properties(ipc_toolkit PROPERTIES CUDA_ARCHITECTURES "${CMAKE_CUDA_ARCHITECTURES}")
>>>>>>> c7324c3d
endif()

################################################################################
# Tests
################################################################################

# Enable unit testing at the root level
if(IPC_TOOLKIT_TOPLEVEL_PROJECT AND IPC_TOOLKIT_BUILD_TESTS)
  include(CTest)
  enable_testing()
  add_subdirectory(tests)
endif()

################################################################################
# Code Coverage
################################################################################

if(IPC_TOOLKIT_WITH_CODE_COVERAGE AND CMAKE_CXX_COMPILER_ID MATCHES "GNU|Clang")
  # Add required flags (GCC & LLVM/Clang)
  target_compile_options(ipc_toolkit PUBLIC
    -g         # generate debug info
    --coverage # sets all required flags
  )
  target_link_options(ipc_toolkit PUBLIC --coverage)
endif()

################################################################################
# Python bindings
################################################################################

if(IPC_TOOLKIT_TOPLEVEL_PROJECT AND IPC_TOOLKIT_BUILD_PYTHON)
  add_subdirectory(python)
endif()

# Inform users about configuration choices
message(STATUS "Building IPC Toolkit with the following options:")
message(STATUS "  - CUDA support: ${IPC_TOOLKIT_WITH_CUDA}")
message(STATUS "  - SIMD support: ${IPC_TOOLKIT_WITH_SIMD}")
message(STATUS "  - Rational intersection: ${IPC_TOOLKIT_WITH_RATIONAL_INTERSECTION}")
message(STATUS "  - Robin map support: ${IPC_TOOLKIT_WITH_ROBIN_MAP}")<|MERGE_RESOLUTION|>--- conflicted
+++ resolved
@@ -234,22 +234,8 @@
       set(CMAKE_CUDA_ARCHITECTURES ${CUDA_ARCH_LIST})
     endif()
   else()
-<<<<<<< HEAD
     message(FATAL_ERROR "CUDA support is required but not found! Please install CUDA or disable IPC_TOOLKIT_WITH_CUDA.")
   endif()
-=======
-    message(FATAL_ERROR "No CUDA support found!")
-  endif()
-
-  # We need to explicitly state that we need all CUDA files in the particle
-  # library to be built with -dc as the member functions could be called by
-  # other libraries and executables.
-  set_target_properties(ipc_toolkit PROPERTIES CUDA_SEPARABLE_COMPILATION ON)
-
-  # Use the same CUDA architectures Scalable CCD
-  get_target_property(CMAKE_CUDA_ARCHITECTURES scalable_ccd CUDA_ARCHITECTURES)
-  set_target_properties(ipc_toolkit PROPERTIES CUDA_ARCHITECTURES "${CMAKE_CUDA_ARCHITECTURES}")
->>>>>>> c7324c3d
 endif()
 
 ################################################################################
